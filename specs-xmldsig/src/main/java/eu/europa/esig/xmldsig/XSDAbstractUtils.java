/**
 * DSS - Digital Signature Services
 * Copyright (C) 2015 European Commission, provided under the CEF programme
 * 
 * This file is part of the "DSS - Digital Signature Services" project.
 * 
 * This library is free software; you can redistribute it and/or
 * modify it under the terms of the GNU Lesser General Public
 * License as published by the Free Software Foundation; either
 * version 2.1 of the License, or (at your option) any later version.
 * 
 * This library is distributed in the hope that it will be useful,
 * but WITHOUT ANY WARRANTY; without even the implied warranty of
 * MERCHANTABILITY or FITNESS FOR A PARTICULAR PURPOSE.  See the GNU
 * Lesser General Public License for more details.
 * 
 * You should have received a copy of the GNU Lesser General Public
 * License along with this library; if not, write to the Free Software
 * Foundation, Inc., 51 Franklin Street, Fifth Floor, Boston, MA  02110-1301  USA
 */
package eu.europa.esig.xmldsig;

import eu.europa.esig.dss.jaxb.XmlDefinerUtils;
import eu.europa.esig.dss.jaxb.exception.XSDValidationException;
import org.slf4j.Logger;
import org.slf4j.LoggerFactory;
import org.xml.sax.SAXException;

import javax.xml.bind.JAXBContext;
import javax.xml.bind.JAXBException;
import javax.xml.transform.Source;
import javax.xml.validation.Schema;
import javax.xml.validation.Validator;
import java.io.IOException;
import java.util.Arrays;
import java.util.Collections;
import java.util.List;

<<<<<<< HEAD
=======
/**
 * Abstract class for XSD Utils
 */
>>>>>>> 344330b2
public abstract class XSDAbstractUtils {

	private static final Logger LOG = LoggerFactory.getLogger(XSDAbstractUtils.class);

	/** Cached schema */
	private Schema schema;

	/**
	 * Returns a JAXBContext
	 * 
	 * @return the created {@link JAXBContext}
	 * @throws JAXBException
	 *                       in case of an exception
	 */
	public abstract JAXBContext getJAXBContext() throws JAXBException;

	/**
	 * Returns a list of module-specific XSD {@code Source}s
	 * 
	 * @return list of XSD {@link Source}s
	 */
	public abstract List<Source> getXSDSources();

	/**
	 * Returns a default module {@code Schema}. The result is cached
	 * 
	 * @return the created {@link Schema}
	 * @throws SAXException
	 *                      in case of an exception
	 */
	public Schema getSchema() throws SAXException {
		if (schema == null) {
			schema = XmlDefinerUtils.getInstance().getSchema(getXSDSources());
		}
		return schema;
	}

	/**
	 * Returns a Schema with custom sources
	 * 
	 * @param sources
	 *                an array of custom {@link Source}s
	 * @return {@link Schema}
	 * @throws SAXException
	 *                      in case of an exception
	 */
	public Schema getSchema(Source... sources) throws SAXException {
		List<Source> xsdSources = getXSDSources();
		if (sources != null) {
			xsdSources.addAll(Arrays.asList(sources));
		}
		return XmlDefinerUtils.getInstance().getSchema(xsdSources);
	}

	/**
	 * This method allows to validate an XML against the module-default XSD schema.
	 *
	 * @param xmlSource {@code Source} XML to validate
	 * @return empty list if the XSD validates the XML, error messages otherwise
	 */
	public List<String> validateAgainstXSD(final Source xmlSource) {
		try {
			validate(xmlSource, getSchema(), true);
			return Collections.emptyList();
		} catch (XSDValidationException e) {
			return e.getAllMessages();
		} catch (Exception e) {
			LOG.warn("An exception occurred : {}", e.getMessage(), e);
			return Arrays.asList(e.getMessage());
		}
	}

	/**
	 * This method allows to validate an XML against the module-default XSD schema
	 * plus custom sources.
	 *
	 * @param xmlSource     {@code Source} XML to validate
	 * @param schemaSources {@code Source}s to validate against (custom schemas)
	 * @return empty list if the XSD validates the XML, error messages otherwise
	 */
	public List<String> validateAgainstXSD(final Source xmlSource, Source... schemaSources) {
		try {
			validate(xmlSource, getSchema(schemaSources), true);
			return Collections.emptyList();
		} catch (XSDValidationException e) {
			return e.getAllMessages();
		} catch (Exception e) {
			LOG.warn("An exception occurred : {}", e.getMessage(), e);
			return Arrays.asList(e.getMessage());
		}
	}

	/**
	 * This method allows to validate an XML against the module-default XSD schema plus custom sources.
	 *
	 * @param xmlSource
	 *                         the {@code Source}s to validate against (custom schemas)
	 * @param schema
	 *                         the used {@code Schema} to validate
	 * @param secureValidation
	 *                         enable/disable the secure validation (protection against XXE)
	 * @throws IOException if an exception occurs
	 */
	public void validate(final Source xmlSource, final Schema schema, boolean secureValidation)
			throws IOException {
		Validator validator = schema.newValidator();
		try {
			if (secureValidation) {
				XmlDefinerUtils.getInstance().configure(validator);
			}
			validator.validate(xmlSource);
		} catch (SAXException e) {
			throw new XSDValidationException(Arrays.asList(e.getMessage()));
		} finally {
			XmlDefinerUtils.getInstance().postProcess(validator);
		}
	}

}<|MERGE_RESOLUTION|>--- conflicted
+++ resolved
@@ -36,12 +36,9 @@
 import java.util.Collections;
 import java.util.List;
 
-<<<<<<< HEAD
-=======
 /**
  * Abstract class for XSD Utils
  */
->>>>>>> 344330b2
 public abstract class XSDAbstractUtils {
 
 	private static final Logger LOG = LoggerFactory.getLogger(XSDAbstractUtils.class);
