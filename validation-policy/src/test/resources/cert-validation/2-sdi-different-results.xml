--- conflicted
+++ resolved
@@ -48,12 +48,7 @@
                     <TSPRegistrationIdentifier>VATDE-200438262</TSPRegistrationIdentifier>
                     <CountryCode>IT</CountryCode>
                     <TrustedServices>
-<<<<<<< HEAD
-                        <TrustedService>
-                        	<ServiceDigitalIdentifier>D63E106FC51D93A2A04C36C66BC951B1C774AFC9A50CEBFC43836AE63C60B02A</ServiceDigitalIdentifier>
-=======
-                        <TrustedService ServiceDigitalIdentifier="C-D63E106FC51D93A2A04C36C66BC951B1C774AFC9A50CEBFC43836AE63C60B02A">
->>>>>>> 49c412d9
+                        <TrustedService ServiceDigitalIdentifier="C-D63E106FC51D93A2A04C36C66BC951B1C774AFC9A50CEBFC43836AE63C60B02A">
                             <ServiceName>TS-5.3.3 Name - A</ServiceName>
                             <ServiceType>http://uri.etsi.org/TrstSvc/Svctype/CA/QC</ServiceType>
                             <Status>http://uri.etsi.org/TrstSvc/TrustedList/Svcstatus/granted</Status>
@@ -62,12 +57,7 @@
                                 <additionalServiceInfoUri>http://uri.etsi.org/TrstSvc/TrustedList/SvcInfoExt/ForeSignatures</additionalServiceInfoUri>
                             </AdditionalServiceInfoUris>
                         </TrustedService>
-<<<<<<< HEAD
-                        <TrustedService>
-                            <ServiceDigitalIdentifier>D63E106FC51D93A2A04C36C66BC951B1C774AFC9A50CEBFC43836AE63C60B02A</ServiceDigitalIdentifier>
-=======
-                        <TrustedService ServiceDigitalIdentifier="C-D63E106FC51D93A2A04C36C66BC951B1C774AFC9A50CEBFC43836AE63C60B02A">
->>>>>>> 49c412d9
+                        <TrustedService ServiceDigitalIdentifier="C-D63E106FC51D93A2A04C36C66BC951B1C774AFC9A50CEBFC43836AE63C60B02A">
                             <ServiceName>TS-5.3.3 Name - B</ServiceName>
                             <ServiceType>http://uri.etsi.org/TrstSvc/Svctype/CA/QC</ServiceType>
                             <Status>http://uri.etsi.org/TrstSvc/TrustedList/Svcstatus/granted</Status>
@@ -142,12 +132,7 @@
                     <TSPRegistrationIdentifier>VATDE-200438262</TSPRegistrationIdentifier>
                     <CountryCode>IT</CountryCode>
                     <TrustedServices>
-<<<<<<< HEAD
-                        <TrustedService>
-                        	<ServiceDigitalIdentifier>D63E106FC51D93A2A04C36C66BC951B1C774AFC9A50CEBFC43836AE63C60B02A</ServiceDigitalIdentifier>
-=======
-                        <TrustedService ServiceDigitalIdentifier="C-D63E106FC51D93A2A04C36C66BC951B1C774AFC9A50CEBFC43836AE63C60B02A">
->>>>>>> 49c412d9
+                        <TrustedService ServiceDigitalIdentifier="C-D63E106FC51D93A2A04C36C66BC951B1C774AFC9A50CEBFC43836AE63C60B02A">
                             <ServiceName>TS-5.3.3 Name - A</ServiceName>
                             <ServiceType>http://uri.etsi.org/TrstSvc/Svctype/CA/QC</ServiceType>
                             <Status>http://uri.etsi.org/TrstSvc/TrustedList/Svcstatus/granted</Status>
@@ -157,12 +142,7 @@
                                 <additionalServiceInfoUri>http://uri.etsi.org/TrstSvc/TrustedList/SvcInfoExt/ForeSignatures</additionalServiceInfoUri>
                             </AdditionalServiceInfoUris>
                         </TrustedService>
-<<<<<<< HEAD
-                        <TrustedService>
-                        	<ServiceDigitalIdentifier>D63E106FC51D93A2A04C36C66BC951B1C774AFC9A50CEBFC43836AE63C60B02A</ServiceDigitalIdentifier>
-=======
-                        <TrustedService ServiceDigitalIdentifier="C-D63E106FC51D93A2A04C36C66BC951B1C774AFC9A50CEBFC43836AE63C60B02A">
->>>>>>> 49c412d9
+                        <TrustedService ServiceDigitalIdentifier="C-D63E106FC51D93A2A04C36C66BC951B1C774AFC9A50CEBFC43836AE63C60B02A">
                             <ServiceName>TS-5.3.3 Name - B</ServiceName>
                             <ServiceType>http://uri.etsi.org/TrstSvc/Svctype/CA/QC</ServiceType>
                             <Status>http://uri.etsi.org/TrstSvc/TrustedList/Svcstatus/granted</Status>
