<?xml version="1.0" encoding="UTF-8" standalone="yes"?>
<DiagnosticData xmlns="http://dss.esig.europa.eu/validation/diagnostic">
    <DocumentName>container-signed-cades-baseline-t.asice</DocumentName>
    <ValidationDate>2017-09-26T08:07:45</ValidationDate>
    <ContainerInfo>
        <ContainerType>ASiC-E</ContainerType>
        <MimeTypeFilePresent>true</MimeTypeFilePresent>
        <MimeTypeContent>application/vnd.etsi.asic-e+zip</MimeTypeContent>
        <ManifestFiles>
            <ManifestFile>
                <Filename>META-INF/ASiCManifest.xml</Filename>
                <SignatureFilename>META-INF/signature001.p7s</SignatureFilename>
                <Entries>
                    <Entry>test-pdf.pdf</Entry>
                    <Entry>ffff.jpg</Entry>
                    <Entry>screen.png</Entry>
                </Entries>
            </ManifestFile>
        </ManifestFiles>
        <ContentFiles>
            <ContentFile>test-pdf.pdf</ContentFile>
            <ContentFile>ffff.jpg</ContentFile>
            <ContentFile>screen.png</ContentFile>
        </ContentFiles>
    </ContainerInfo>
    <Signatures>
        <Signature Id="id-3dec1e67bd5b5992bf719606039df7fb">
            <SignatureFilename>META-INF/signature001.p7s</SignatureFilename>
            <DateTime>2017-09-26T08:07:27</DateTime>
            <SignatureFormat>CAdES-BASELINE-T</SignatureFormat>
            <StructuralValidation>
                <Valid>true</Valid>
            </StructuralValidation>
	        <DigestMatchers>
                <DigestMatcher type="MESSAGE_DIGEST">
                    <DigestMethod>SHA256</DigestMethod>
                    <DigestValue>cfwwLPkuUbNIkqCbkrUSfxL8DcfxtNE2fgUuZUTPuLg=</DigestValue>
                    <DataFound>true</DataFound>
                    <DataIntact>true</DataIntact>
                </DigestMatcher>
            </DigestMatchers>
            <BasicSignature>
                <EncryptionAlgoUsedToSignThisToken>RSA</EncryptionAlgoUsedToSignThisToken>
                <KeyLengthUsedToSignThisToken>2048</KeyLengthUsedToSignThisToken>
                <DigestAlgoUsedToSignThisToken>SHA256</DigestAlgoUsedToSignThisToken>
                <SignatureIntact>true</SignatureIntact>
                <SignatureValid>true</SignatureValid>
            </BasicSignature>
            <SigningCertificate Certificate="C-4FAB29027727E58E4518ED0B6AE554D055F05B3D9197E0D16B20028D227D1A9F">
                <AttributePresent>true</AttributePresent>
                <DigestValuePresent>true</DigestValuePresent>
                <DigestValueMatch>true</DigestValueMatch>
                <IssuerSerialMatch>true</IssuerSerialMatch>
            </SigningCertificate>
            <CertificateChain>
                <ChainItem Certificate="C-4FAB29027727E58E4518ED0B6AE554D055F05B3D9197E0D16B20028D227D1A9F"/>
                <ChainItem Certificate="C-293D0BA3A31E5D82A8E3FAE12709932FFDDA44423E0F733FB01EF123E73EB4DA"/>
                <ChainItem Certificate="C-702DD5C1A093CF0A9D71FADD9BF9A7C5857D89FB73B716E867228B3C2BEB968F"/>
            </CertificateChain>
            <ContentType>1.2.840.113549.1.7.1</ContentType>
            <CommitmentTypeIndication/>
            
            <FoundCertificates/>
            <FoundRevocations/>
			<FoundTimestamps>
				<FoundTimestamp Timestamp="T-C70546FC1FEF916D9C13DA3167831B08D694147BA16EABBE5E07507909FA13BE"/>
			</FoundTimestamps>
            <SignatureScopes>
                <SignatureScope SignerData="D-8fa2874a722c336027fb3b524e2d339e7095865baa20a6c76e43660d1aaf1a6c">
                    <Scope>FULL</Scope>
                    <Name>Full document</Name>
                    <Description>Full document.</Description>
                </SignatureScope>
                <SignatureScope SignerData="D-92423030d8b601268d6e6ebd9ac8a1e840155c8f5938207a67bc999f063a8eaf">
                    <Scope>FULL</Scope>
                    <Name>Full document</Name>
                    <Description>Full document.</Description>
                </SignatureScope>
                <SignatureScope SignerData="D-b7f7feebbfd0ee68cd276f7e7fb00a10d29b972d7e1daf00a59210c6417c80a3">
                    <Scope>FULL</Scope>
                    <Name>Full document</Name>
                    <Description>Full document.</Description>
                </SignatureScope>
            </SignatureScopes>
			<SignatureDigestReference>
			    <DigestMethod>SHA256</DigestMethod>
			    <DigestValue>k80ALEHSDCzbfJqHCWCHv7UGC7xrP9nCKcJ2deb5ycE=</DigestValue>
			</SignatureDigestReference>
        </Signature>
    </Signatures>
    <UsedCertificates>
        <Certificate Id="C-4FAB29027727E58E4518ED0B6AE554D055F05B3D9197E0D16B20028D227D1A9F">
            <SubjectDistinguishedName Format="CANONICAL">2.5.4.5=#130b3837303132373330373338,2.5.4.42=#130d506965727269636b205061636f,2.5.4.4=#130d56616e64656e62726f75636b65,cn=P V (signature),c=be</SubjectDistinguishedName>
            <SubjectDistinguishedName Format="RFC2253">2.5.4.5=#130b3837303132373330373338,2.5.4.42=#130d506965727269636b205061636f,2.5.4.4=#130d56616e64656e62726f75636b65,CN=P V (Signature),C=BE</SubjectDistinguishedName>
            <IssuerDistinguishedName Format="CANONICAL">2.5.4.5=#1306323031363331,cn=citizen ca,c=be</IssuerDistinguishedName>
            <IssuerDistinguishedName Format="RFC2253">2.5.4.5=#1306323031363331,CN=Citizen CA,C=BE</IssuerDistinguishedName>
            <SerialNumber>21267647932559346000444903846468827673</SerialNumber>
            <CommonName>P V (Signature)</CommonName>
            <CountryName>BE</CountryName>
            <GivenName>P P</GivenName>
            <Surname>V</Surname>
            <AuthorityInformationAccessUrls>
                <aiaUrl>http://certs.eid.belgium.be/belgiumrs4.crt</aiaUrl>
            </AuthorityInformationAccessUrls>
            <CRLDistributionPoints>
                <crlUrl>http://crl.eid.belgium.be/eidc201631.crl</crlUrl>
            </CRLDistributionPoints>
            <OCSPAccessUrls>
                <ocspServerUrl>http://ocsp.eid.belgium.be/2</ocspServerUrl>
            </OCSPAccessUrls>
            <Sources>
            	<Source>SIGNATURE</Source>
            </Sources>
            <NotAfter>2027-01-21T23:59:59</NotAfter>
            <NotBefore>2017-01-25T22:12:12</NotBefore>
            <PublicKeySize>2048</PublicKeySize>
            <PublicKeyEncryptionAlgo>RSA</PublicKeyEncryptionAlgo>
            <KeyUsageBits>
                <KeyUsage>nonRepudiation</KeyUsage>
            </KeyUsageBits>
            <IdPkixOcspNoCheck>false</IdPkixOcspNoCheck>
            <BasicSignature>
                <EncryptionAlgoUsedToSignThisToken>RSA</EncryptionAlgoUsedToSignThisToken>
                <KeyLengthUsedToSignThisToken>4096</KeyLengthUsedToSignThisToken>
                <DigestAlgoUsedToSignThisToken>SHA256</DigestAlgoUsedToSignThisToken>
                <SignatureIntact>true</SignatureIntact>
                <SignatureValid>true</SignatureValid>
            </BasicSignature>
            <SigningCertificate Certificate="C-293D0BA3A31E5D82A8E3FAE12709932FFDDA44423E0F733FB01EF123E73EB4DA"/>
            <CertificateChain>
                <ChainItem Certificate="C-293D0BA3A31E5D82A8E3FAE12709932FFDDA44423E0F733FB01EF123E73EB4DA"/>
                <ChainItem Certificate="C-702DD5C1A093CF0A9D71FADD9BF9A7C5857D89FB73B716E867228B3C2BEB968F"/>
            </CertificateChain>
            <Trusted>false</Trusted>
            <SelfSigned>false</SelfSigned>
            <CertificatePolicies>
                <certificatePolicy>2.16.56.12.1.1.2.1</certificatePolicy>
            </CertificatePolicies>
            <QCStatementIds>
                <qcStatementOid Description="qc-compliance">0.4.0.1862.1.1</qcStatementOid>
                <qcStatementOid Description="qc-sscd">0.4.0.1862.1.4</qcStatementOid>
            </QCStatementIds>
            <QCTypes/>
            <TrustedServiceProviders>
                <TrustedServiceProvider>
                    <TSPName>Certipost n.v./s.a.</TSPName>
                    <TSPRegistrationIdentifier>VATDE-2034482260</TSPRegistrationIdentifier>
                    <CountryCode>BE</CountryCode>
                    <TrustedServices>
<<<<<<< HEAD
                        <TrustedService>
							<ServiceDigitalIdentifier>702DD5C1A093CF0A9D71FADD9BF9A7C5857D89FB73B716E867228B3C2BEB968F</ServiceDigitalIdentifier>
=======
                        <TrustedService ServiceDigitalIdentifier="C-702DD5C1A093CF0A9D71FADD9BF9A7C5857D89FB73B716E867228B3C2BEB968F">
>>>>>>> 49c412d9
                    		<ServiceName>CN=Belgium Root CA4, C=BE</ServiceName>
                            <ServiceType>http://uri.etsi.org/TrstSvc/Svctype/CA/QC</ServiceType>
                            <Status>http://uri.etsi.org/TrstSvc/TrustedList/Svcstatus/granted</Status>
                            <StartDate>2016-07-01T00:00:00</StartDate>
                            <CapturedQualifiers>
                                <Qualifier>http://uri.etsi.org/TrstSvc/TrustedList/SvcInfoExt/QCQSCDStatusAsInCert</Qualifier>
                            </CapturedQualifiers>
                            <AdditionalServiceInfoUris>
                                <additionalServiceInfoUri>http://uri.etsi.org/TrstSvc/TrustedList/SvcInfoExt/RootCA-QC</additionalServiceInfoUri>
                                <additionalServiceInfoUri>http://uri.etsi.org/TrstSvc/TrustedList/SvcInfoExt/ForeSignatures</additionalServiceInfoUri>
                            </AdditionalServiceInfoUris>
                        </TrustedService>
                    </TrustedServices>
                </TrustedServiceProvider>
            </TrustedServiceProviders>
            <Revocations>
                <CertificateRevocation Revocation="R-4fab29027727e58e4518ed0b6ae554d055f05b3d9197e0d16b20028d227d1a9f52300f610d3c9374b0531d8a5e1206c4677cb24661703794464ad7e20765d974">
                    <Status>true</Status>
                </CertificateRevocation>
            </Revocations>
            <DigestAlgoAndValue>
                <DigestMethod>SHA256</DigestMethod>
                <DigestValue>T6spAncn5Y5FGO0LauVU0FXwWz2Rl+DRayACjSJ9Gp8=</DigestValue>
            </DigestAlgoAndValue>
        </Certificate>
        <Certificate Id="C-827D5794C2E16B837350551291FB81527C7C282DBBD1668DDF4559C87CD58275">
            <SubjectDistinguishedName Format="CANONICAL">c=be,cn=belgium ocsp responder</SubjectDistinguishedName>
            <SubjectDistinguishedName Format="RFC2253">C=BE,CN=Belgium OCSP Responder</SubjectDistinguishedName>
            <IssuerDistinguishedName Format="CANONICAL">2.5.4.5=#1306323031363331,cn=citizen ca,c=be</IssuerDistinguishedName>
            <IssuerDistinguishedName Format="RFC2253">2.5.4.5=#1306323031363331,CN=Citizen CA,C=BE</IssuerDistinguishedName>
            <SerialNumber>4835703278459997245808198</SerialNumber>
            <CommonName>Belgium OCSP Responder</CommonName>
            <CountryName>BE</CountryName>
            <AuthorityInformationAccessUrls/>
            <CRLDistributionPoints/>
            <OCSPAccessUrls/>
            <Sources>
            	<Source>OCSP_RESPONSE</Source>
            </Sources>
            <NotAfter>2018-01-29T11:00:00</NotAfter>
            <NotBefore>2016-12-10T11:00:00</NotBefore>
            <PublicKeySize>2048</PublicKeySize>
            <PublicKeyEncryptionAlgo>RSA</PublicKeyEncryptionAlgo>
            <KeyUsageBits>
                <KeyUsage>digitalSignature</KeyUsage>
            </KeyUsageBits>
            <IdPkixOcspNoCheck>true</IdPkixOcspNoCheck>
            <BasicSignature>
                <EncryptionAlgoUsedToSignThisToken>RSA</EncryptionAlgoUsedToSignThisToken>
                <KeyLengthUsedToSignThisToken>4096</KeyLengthUsedToSignThisToken>
                <DigestAlgoUsedToSignThisToken>SHA256</DigestAlgoUsedToSignThisToken>
                <SignatureIntact>true</SignatureIntact>
                <SignatureValid>true</SignatureValid>
            </BasicSignature>
            <SigningCertificate Certificate="C-293D0BA3A31E5D82A8E3FAE12709932FFDDA44423E0F733FB01EF123E73EB4DA"/>
            <CertificateChain>
                <ChainItem Certificate="C-293D0BA3A31E5D82A8E3FAE12709932FFDDA44423E0F733FB01EF123E73EB4DA"/>
                <ChainItem Certificate="C-702DD5C1A093CF0A9D71FADD9BF9A7C5857D89FB73B716E867228B3C2BEB968F"/>
            </CertificateChain>
            <Trusted>false</Trusted>
            <SelfSigned>false</SelfSigned>
            <CertificatePolicies/>
            <QCStatementIds/>
            <QCTypes/>
            <TrustedServiceProviders>
                <TrustedServiceProvider>
                    <TSPName>Certipost n.v./s.a.</TSPName>
                    <TSPRegistrationIdentifier>VATDE-2034482260</TSPRegistrationIdentifier>
                    <CountryCode>BE</CountryCode>
                    <TrustedServices>
<<<<<<< HEAD
                        <TrustedService>
							<ServiceDigitalIdentifier>702DD5C1A093CF0A9D71FADD9BF9A7C5857D89FB73B716E867228B3C2BEB968F</ServiceDigitalIdentifier>
=======
                        <TrustedService ServiceDigitalIdentifier="C-702DD5C1A093CF0A9D71FADD9BF9A7C5857D89FB73B716E867228B3C2BEB968F">
>>>>>>> 49c412d9
                    		<ServiceName>CN=Belgium Root CA4, C=BE</ServiceName>
                            <ServiceType>http://uri.etsi.org/TrstSvc/Svctype/CA/QC</ServiceType>
                            <Status>http://uri.etsi.org/TrstSvc/TrustedList/Svcstatus/granted</Status>
                            <StartDate>2016-07-01T00:00:00</StartDate>
                            <AdditionalServiceInfoUris>
                                <additionalServiceInfoUri>http://uri.etsi.org/TrstSvc/TrustedList/SvcInfoExt/RootCA-QC</additionalServiceInfoUri>
                                <additionalServiceInfoUri>http://uri.etsi.org/TrstSvc/TrustedList/SvcInfoExt/ForeSignatures</additionalServiceInfoUri>
                            </AdditionalServiceInfoUris>
                        </TrustedService>
                    </TrustedServices>
                </TrustedServiceProvider>
            </TrustedServiceProviders>
            <Revocations/>
            <DigestAlgoAndValue>
                <DigestMethod>SHA256</DigestMethod>
                <DigestValue>gn1XlMLha4NzUFUSkfuBUnx8KC270WaN30VZyHzVgnU=</DigestValue>
            </DigestAlgoAndValue>
        </Certificate>
        <Certificate Id="C-293D0BA3A31E5D82A8E3FAE12709932FFDDA44423E0F733FB01EF123E73EB4DA">
            <SubjectDistinguishedName Format="CANONICAL">2.5.4.5=#1306323031363331,cn=citizen ca,c=be</SubjectDistinguishedName>
            <SubjectDistinguishedName Format="RFC2253">2.5.4.5=#1306323031363331,CN=Citizen CA,C=BE</SubjectDistinguishedName>
            <IssuerDistinguishedName Format="CANONICAL">cn=belgium root ca4,c=be</IssuerDistinguishedName>
            <IssuerDistinguishedName Format="RFC2253">CN=Belgium Root CA4,C=BE</IssuerDistinguishedName>
            <SerialNumber>31132611405554350463745259366034815060</SerialNumber>
            <CommonName>Citizen CA</CommonName>
            <CountryName>BE</CountryName>
            <AuthorityInformationAccessUrls/>
            <CRLDistributionPoints>
                <crlUrl>http://crl.eid.belgium.be/belgium4.crl</crlUrl>
            </CRLDistributionPoints>
            <OCSPAccessUrls/>
            <Sources>
            	<Source>SIGNATURE</Source>
            </Sources>
            <NotAfter>2027-07-25T10:00:00</NotAfter>
            <NotBefore>2015-11-25T10:00:00</NotBefore>
            <PublicKeySize>4096</PublicKeySize>
            <PublicKeyEncryptionAlgo>RSA</PublicKeyEncryptionAlgo>
            <KeyUsageBits>
                <KeyUsage>keyCertSign</KeyUsage>
                <KeyUsage>crlSign</KeyUsage>
            </KeyUsageBits>
            <IdPkixOcspNoCheck>false</IdPkixOcspNoCheck>
            <BasicSignature>
                <EncryptionAlgoUsedToSignThisToken>RSA</EncryptionAlgoUsedToSignThisToken>
                <KeyLengthUsedToSignThisToken>4096</KeyLengthUsedToSignThisToken>
                <DigestAlgoUsedToSignThisToken>SHA256</DigestAlgoUsedToSignThisToken>
                <SignatureIntact>true</SignatureIntact>
                <SignatureValid>true</SignatureValid>
            </BasicSignature>
            <SigningCertificate Certificate="C-702DD5C1A093CF0A9D71FADD9BF9A7C5857D89FB73B716E867228B3C2BEB968F"/>
            <CertificateChain>
                <ChainItem Certificate="C-702DD5C1A093CF0A9D71FADD9BF9A7C5857D89FB73B716E867228B3C2BEB968F"/>
            </CertificateChain>
            <Trusted>false</Trusted>
            <SelfSigned>false</SelfSigned>
            <CertificatePolicies>
                <certificatePolicy>2.16.56.12.1.1.2</certificatePolicy>
            </CertificatePolicies>
            <QCStatementIds/>
            <QCTypes/>
            <TrustedServiceProviders>
                <TrustedServiceProvider>
                    <TSPName>Certipost n.v./s.a.</TSPName>
                    <TSPRegistrationIdentifier>VATDE-2034482260</TSPRegistrationIdentifier>
                    <CountryCode>BE</CountryCode>
                    <TrustedServices>
<<<<<<< HEAD
                        <TrustedService>
							<ServiceDigitalIdentifier>702DD5C1A093CF0A9D71FADD9BF9A7C5857D89FB73B716E867228B3C2BEB968F</ServiceDigitalIdentifier>
=======
                        <TrustedService ServiceDigitalIdentifier="C-702DD5C1A093CF0A9D71FADD9BF9A7C5857D89FB73B716E867228B3C2BEB968F">
>>>>>>> 49c412d9
                    		<ServiceName>CN=Belgium Root CA4, C=BE</ServiceName>
                            <ServiceType>http://uri.etsi.org/TrstSvc/Svctype/CA/QC</ServiceType>
                            <Status>http://uri.etsi.org/TrstSvc/TrustedList/Svcstatus/granted</Status>
                            <StartDate>2016-07-01T00:00:00</StartDate>
                            <AdditionalServiceInfoUris>
                                <additionalServiceInfoUri>http://uri.etsi.org/TrstSvc/TrustedList/SvcInfoExt/RootCA-QC</additionalServiceInfoUri>
                                <additionalServiceInfoUri>http://uri.etsi.org/TrstSvc/TrustedList/SvcInfoExt/ForeSignatures</additionalServiceInfoUri>
                            </AdditionalServiceInfoUris>
                        </TrustedService>
<<<<<<< HEAD
                        <TrustedService>
							<ServiceDigitalIdentifier>702DD5C1A093CF0A9D71FADD9BF9A7C5857D89FB73B716E867228B3C2BEB968F</ServiceDigitalIdentifier>
=======
                        <TrustedService ServiceDigitalIdentifier="C-702DD5C1A093CF0A9D71FADD9BF9A7C5857D89FB73B716E867228B3C2BEB968F">
>>>>>>> 49c412d9
                    		<ServiceName>CN=Belgium Root CA4, C=BE</ServiceName>
                            <ServiceType>http://uri.etsi.org/TrstSvc/Svctype/CA/QC</ServiceType>
                            <Status>http://uri.etsi.org/TrstSvc/TrustedList/Svcstatus/undersupervision</Status>
                            <StartDate>2013-06-26T12:00:00</StartDate>
                            <EndDate>2016-07-01T00:00:00</EndDate>
                            <AdditionalServiceInfoUris>
                                <additionalServiceInfoUri>http://uri.etsi.org/TrstSvc/TrustedList/SvcInfoExt/RootCA-QC</additionalServiceInfoUri>
                            </AdditionalServiceInfoUris>
                        </TrustedService>
                    </TrustedServices>
                </TrustedServiceProvider>
            </TrustedServiceProviders>
            <Revocations>
                <CertificateRevocation Revocation="R-293d0ba3a31e5d82a8e3fae12709932ffdda44423e0f733fb01ef123e73eb4dae7a38824e892663bfaa50ba2edf0f5bfb5437dbeb73af1c9fec79b6ce77df88d">
                    <Status>true</Status>
                </CertificateRevocation>
            </Revocations>
            <DigestAlgoAndValue>
                <DigestMethod>SHA256</DigestMethod>
                <DigestValue>KT0Lo6MeXYKo4/rhJwmTL/3aREI+D3M/sB7xI+c+tNo=</DigestValue>
            </DigestAlgoAndValue>
        </Certificate>
        <Certificate Id="C-EE3C22E06087BFEC213709AD3E7F2DDA9CE9D19CE238DCA81A6433E9070A9FBE">
            <SubjectDistinguishedName Format="CANONICAL">cn=time stamping authority,o=belgium federal government,2.5.4.5=#130432303137,c=be</SubjectDistinguishedName>
            <SubjectDistinguishedName Format="RFC2253">CN=Time Stamping Authority,O=Belgium Federal Government,2.5.4.5=#130432303137,C=BE</SubjectDistinguishedName>
            <IssuerDistinguishedName Format="CANONICAL">cn=belgium root ca4,c=be</IssuerDistinguishedName>
            <IssuerDistinguishedName Format="RFC2253">CN=Belgium Root CA4,C=BE</IssuerDistinguishedName>
            <SerialNumber>4835703278459997027741053</SerialNumber>
            <CommonName>Time Stamping Authority</CommonName>
            <CountryName>BE</CountryName>
            <OrganizationName>Belgium Federal Government</OrganizationName>
            <AuthorityInformationAccessUrls/>
            <CRLDistributionPoints>
                <crlUrl>http://crl.pki.belgium.be/belgium4.crl</crlUrl>
            </CRLDistributionPoints>
            <OCSPAccessUrls/>
            <Sources>
            	<Source>TIMESTAMP</Source>
            </Sources>
            <NotAfter>2022-02-28T10:00:00</NotAfter>
            <NotBefore>2016-11-28T10:00:00</NotBefore>
            <PublicKeySize>2048</PublicKeySize>
            <PublicKeyEncryptionAlgo>RSA</PublicKeyEncryptionAlgo>
            <KeyUsageBits>
                <KeyUsage>digitalSignature</KeyUsage>
                <KeyUsage>nonRepudiation</KeyUsage>
            </KeyUsageBits>
            <IdPkixOcspNoCheck>false</IdPkixOcspNoCheck>
            <BasicSignature>
                <EncryptionAlgoUsedToSignThisToken>RSA</EncryptionAlgoUsedToSignThisToken>
                <KeyLengthUsedToSignThisToken>4096</KeyLengthUsedToSignThisToken>
                <DigestAlgoUsedToSignThisToken>SHA256</DigestAlgoUsedToSignThisToken>
                <SignatureIntact>true</SignatureIntact>
                <SignatureValid>true</SignatureValid>
            </BasicSignature>
            <SigningCertificate Certificate="C-702DD5C1A093CF0A9D71FADD9BF9A7C5857D89FB73B716E867228B3C2BEB968F"/>
            <CertificateChain>
                <ChainItem Certificate="C-702DD5C1A093CF0A9D71FADD9BF9A7C5857D89FB73B716E867228B3C2BEB968F"/>
            </CertificateChain>
            <Trusted>false</Trusted>
            <SelfSigned>false</SelfSigned>
            <CertificatePolicies>
                <certificatePolicy>2.16.56.12.1.1.5</certificatePolicy>
            </CertificatePolicies>
            <QCStatementIds/>
            <QCTypes/>
            <TrustedServiceProviders>
                <TrustedServiceProvider>
                    <TSPName>Certipost n.v./s.a.</TSPName>
                    <TSPRegistrationIdentifier>VATDE-2034482260</TSPRegistrationIdentifier>
                    <CountryCode>BE</CountryCode>
                    <TrustedServices>
<<<<<<< HEAD
                        <TrustedService>
							<ServiceDigitalIdentifier>702DD5C1A093CF0A9D71FADD9BF9A7C5857D89FB73B716E867228B3C2BEB968F</ServiceDigitalIdentifier>
=======
                        <TrustedService ServiceDigitalIdentifier="C-702DD5C1A093CF0A9D71FADD9BF9A7C5857D89FB73B716E867228B3C2BEB968F">
>>>>>>> 49c412d9
                    		<ServiceName>CN=Belgium Root CA4, C=BE</ServiceName>
                            <ServiceType>http://uri.etsi.org/TrstSvc/Svctype/CA/QC</ServiceType>
                            <Status>http://uri.etsi.org/TrstSvc/TrustedList/Svcstatus/granted</Status>
                            <StartDate>2016-07-01T00:00:00</StartDate>
                            <AdditionalServiceInfoUris>
                                <additionalServiceInfoUri>http://uri.etsi.org/TrstSvc/TrustedList/SvcInfoExt/RootCA-QC</additionalServiceInfoUri>
                                <additionalServiceInfoUri>http://uri.etsi.org/TrstSvc/TrustedList/SvcInfoExt/ForeSignatures</additionalServiceInfoUri>
                            </AdditionalServiceInfoUris>
                        </TrustedService>
                    </TrustedServices>
                </TrustedServiceProvider>
            </TrustedServiceProviders>
            <Revocations>
                <CertificateRevocation Revocation="R-ee3c22e06087bfec213709ad3e7f2dda9ce9d19ce238dca81a6433e9070a9fbee7a38824e892663bfaa50ba2edf0f5bfb5437dbeb73af1c9fec79b6ce77df88d">
                    <Status>true</Status>
                </CertificateRevocation>
            </Revocations>
            <DigestAlgoAndValue>
                <DigestMethod>SHA256</DigestMethod>
                <DigestValue>7jwi4GCHv+whNwmtPn8t2pzp0ZziONyoGmQz6QcKn74=</DigestValue>
            </DigestAlgoAndValue>
        </Certificate>
        <Certificate Id="C-702DD5C1A093CF0A9D71FADD9BF9A7C5857D89FB73B716E867228B3C2BEB968F">
            <SubjectDistinguishedName Format="CANONICAL">cn=belgium root ca4,c=be</SubjectDistinguishedName>
            <SubjectDistinguishedName Format="RFC2253">CN=Belgium Root CA4,C=BE</SubjectDistinguishedName>
            <IssuerDistinguishedName Format="CANONICAL">cn=belgium root ca4,c=be</IssuerDistinguishedName>
            <IssuerDistinguishedName Format="RFC2253">CN=Belgium Root CA4,C=BE</IssuerDistinguishedName>
            <SerialNumber>5706940941790920504</SerialNumber>
            <CommonName>Belgium Root CA4</CommonName>
            <CountryName>BE</CountryName>
            <AuthorityInformationAccessUrls/>
            <CRLDistributionPoints/>
            <OCSPAccessUrls/>
            <Sources>
            	<Source>TRUSTED_LIST</Source>
            </Sources>
            <NotAfter>2032-10-22T12:00:00</NotAfter>
            <NotBefore>2013-06-26T12:00:00</NotBefore>
            <PublicKeySize>4096</PublicKeySize>
            <PublicKeyEncryptionAlgo>RSA</PublicKeyEncryptionAlgo>
            <KeyUsageBits>
                <KeyUsage>keyCertSign</KeyUsage>
                <KeyUsage>crlSign</KeyUsage>
            </KeyUsageBits>
            <IdPkixOcspNoCheck>false</IdPkixOcspNoCheck>
            <BasicSignature>
                <EncryptionAlgoUsedToSignThisToken>RSA</EncryptionAlgoUsedToSignThisToken>
                <KeyLengthUsedToSignThisToken>4096</KeyLengthUsedToSignThisToken>
                <DigestAlgoUsedToSignThisToken>SHA256</DigestAlgoUsedToSignThisToken>
                <SignatureIntact>true</SignatureIntact>
                <SignatureValid>true</SignatureValid>
            </BasicSignature>
            <CertificateChain/>
            <Trusted>true</Trusted>
            <SelfSigned>true</SelfSigned>
            <CertificatePolicies>
                <certificatePolicy>2.16.56.12.1.1</certificatePolicy>
            </CertificatePolicies>
            <QCStatementIds/>
            <QCTypes/>
            <TrustedServiceProviders>
                <TrustedServiceProvider>
                    <TSPName>Certipost n.v./s.a.</TSPName>
                    <TSPRegistrationIdentifier>VATDE-2034482260</TSPRegistrationIdentifier>
                    <CountryCode>BE</CountryCode>
                    <TrustedServices>
<<<<<<< HEAD
                        <TrustedService>
							<ServiceDigitalIdentifier>702DD5C1A093CF0A9D71FADD9BF9A7C5857D89FB73B716E867228B3C2BEB968F</ServiceDigitalIdentifier>
=======
                        <TrustedService ServiceDigitalIdentifier="C-702DD5C1A093CF0A9D71FADD9BF9A7C5857D89FB73B716E867228B3C2BEB968F">
>>>>>>> 49c412d9
                    		<ServiceName>CN=Belgium Root CA4, C=BE</ServiceName>
                            <ServiceType>http://uri.etsi.org/TrstSvc/Svctype/CA/QC</ServiceType>
                            <Status>http://uri.etsi.org/TrstSvc/TrustedList/Svcstatus/granted</Status>
                            <StartDate>2016-07-01T00:00:00</StartDate>
                            <AdditionalServiceInfoUris>
                                <additionalServiceInfoUri>http://uri.etsi.org/TrstSvc/TrustedList/SvcInfoExt/RootCA-QC</additionalServiceInfoUri>
                                <additionalServiceInfoUri>http://uri.etsi.org/TrstSvc/TrustedList/SvcInfoExt/ForeSignatures</additionalServiceInfoUri>
                            </AdditionalServiceInfoUris>
                        </TrustedService>
<<<<<<< HEAD
                        <TrustedService>
							<ServiceDigitalIdentifier>702DD5C1A093CF0A9D71FADD9BF9A7C5857D89FB73B716E867228B3C2BEB968F</ServiceDigitalIdentifier>
=======
                        <TrustedService ServiceDigitalIdentifier="C-702DD5C1A093CF0A9D71FADD9BF9A7C5857D89FB73B716E867228B3C2BEB968F">
>>>>>>> 49c412d9
                    		<ServiceName>CN=Belgium Root CA4, C=BE</ServiceName>
                            <ServiceType>http://uri.etsi.org/TrstSvc/Svctype/CA/QC</ServiceType>
                            <Status>http://uri.etsi.org/TrstSvc/TrustedList/Svcstatus/undersupervision</Status>
                            <StartDate>2013-06-26T12:00:00</StartDate>
                            <EndDate>2016-07-01T00:00:00</EndDate>
                            <AdditionalServiceInfoUris>
                                <additionalServiceInfoUri>http://uri.etsi.org/TrstSvc/TrustedList/SvcInfoExt/RootCA-QC</additionalServiceInfoUri>
                            </AdditionalServiceInfoUris>
                        </TrustedService>
                    </TrustedServices>
                </TrustedServiceProvider>
            </TrustedServiceProviders>
            <Revocations/>
            <DigestAlgoAndValue>
                <DigestMethod>SHA256</DigestMethod>
                <DigestValue>cC3VwaCTzwqdcfrdm/mnxYV9iftztxboZyKLPCvrlo8=</DigestValue>
            </DigestAlgoAndValue>
        </Certificate>
    </UsedCertificates>
    <UsedRevocations>
        <Revocation Id="R-4fab29027727e58e4518ed0b6ae554d055f05b3d9197e0d16b20028d227d1a9f52300f610d3c9374b0531d8a5e1206c4677cb24661703794464ad7e20765d974">
            <Origin>EXTERNAL</Origin>
            <Type>OCSP</Type>
            <SourceAddress>http://ocsp.eid.belgium.be/2</SourceAddress>
            <ProductionDate>2017-09-26T08:07:45</ProductionDate>
            <ThisUpdate>2017-09-26T08:07:45</ThisUpdate>
            <NextUpdate>2017-09-26T08:08:45</NextUpdate>
            <BasicSignature>
                <EncryptionAlgoUsedToSignThisToken>RSA</EncryptionAlgoUsedToSignThisToken>
                <KeyLengthUsedToSignThisToken>2048</KeyLengthUsedToSignThisToken>
                <DigestAlgoUsedToSignThisToken>SHA256</DigestAlgoUsedToSignThisToken>
                <SignatureIntact>true</SignatureIntact>
                <SignatureValid>true</SignatureValid>
            </BasicSignature>
            <SigningCertificate Certificate="C-827D5794C2E16B837350551291FB81527C7C282DBBD1668DDF4559C87CD58275"/>
            <CertificateChain>
                <ChainItem Certificate="C-827D5794C2E16B837350551291FB81527C7C282DBBD1668DDF4559C87CD58275"/>
                <ChainItem Certificate="C-293D0BA3A31E5D82A8E3FAE12709932FFDDA44423E0F733FB01EF123E73EB4DA"/>
                <ChainItem Certificate="C-702DD5C1A093CF0A9D71FADD9BF9A7C5857D89FB73B716E867228B3C2BEB968F"/>
            </CertificateChain>
            <DigestAlgoAndValue>
                <DigestMethod>SHA256</DigestMethod>
                <DigestValue>UjAPYQ08k3SwUx2KXhIGxGd8skZhcDeURkrX4gdl2XQ=</DigestValue>
            </DigestAlgoAndValue>
        </Revocation>
        <Revocation Id="R-293d0ba3a31e5d82a8e3fae12709932ffdda44423e0f733fb01ef123e73eb4dae7a38824e892663bfaa50ba2edf0f5bfb5437dbeb73af1c9fec79b6ce77df88d">
            <Origin>EXTERNAL</Origin>
            <Type>CRL</Type>
            <SourceAddress>http://crl.eid.belgium.be/belgium4.crl</SourceAddress>
            <ProductionDate>2017-07-01T11:00:00</ProductionDate>
            <ThisUpdate>2017-07-01T11:00:00</ThisUpdate>
            <NextUpdate>2018-01-31T11:00:00</NextUpdate>
            <BasicSignature>
                <EncryptionAlgoUsedToSignThisToken>RSA</EncryptionAlgoUsedToSignThisToken>
                <KeyLengthUsedToSignThisToken>4096</KeyLengthUsedToSignThisToken>
                <DigestAlgoUsedToSignThisToken>SHA1</DigestAlgoUsedToSignThisToken>
                <SignatureIntact>true</SignatureIntact>
                <SignatureValid>true</SignatureValid>
            </BasicSignature>
            <SigningCertificate Certificate="C-702DD5C1A093CF0A9D71FADD9BF9A7C5857D89FB73B716E867228B3C2BEB968F"/>
            <CertificateChain>
                <ChainItem Certificate="C-702DD5C1A093CF0A9D71FADD9BF9A7C5857D89FB73B716E867228B3C2BEB968F"/>
            </CertificateChain>
            <DigestAlgoAndValue>
                <DigestMethod>SHA256</DigestMethod>
                <DigestValue>56OIJOiSZjv6pQui7fD1v7VDfb63OvHJ/sebbOd9+I0=</DigestValue>
            </DigestAlgoAndValue>
        </Revocation>
        <Revocation Id="R-ee3c22e06087bfec213709ad3e7f2dda9ce9d19ce238dca81a6433e9070a9fbee7a38824e892663bfaa50ba2edf0f5bfb5437dbeb73af1c9fec79b6ce77df88d">
            <Origin>EXTERNAL</Origin>
            <Type>CRL</Type>
            <SourceAddress>http://crl.pki.belgium.be/belgium4.crl</SourceAddress>
            <ProductionDate>2017-07-01T11:00:00</ProductionDate>
            <ThisUpdate>2017-07-01T11:00:00</ThisUpdate>
            <NextUpdate>2018-01-31T11:00:00</NextUpdate>
            <BasicSignature>
                <EncryptionAlgoUsedToSignThisToken>RSA</EncryptionAlgoUsedToSignThisToken>
                <KeyLengthUsedToSignThisToken>4096</KeyLengthUsedToSignThisToken>
                <DigestAlgoUsedToSignThisToken>SHA1</DigestAlgoUsedToSignThisToken>
                <SignatureIntact>true</SignatureIntact>
                <SignatureValid>true</SignatureValid>
            </BasicSignature>
            <SigningCertificate Certificate="C-702DD5C1A093CF0A9D71FADD9BF9A7C5857D89FB73B716E867228B3C2BEB968F"/>
            <CertificateChain>
                <ChainItem Certificate="C-702DD5C1A093CF0A9D71FADD9BF9A7C5857D89FB73B716E867228B3C2BEB968F"/>
            </CertificateChain>
            <DigestAlgoAndValue>
                <DigestMethod>SHA256</DigestMethod>
                <DigestValue>56OIJOiSZjv6pQui7fD1v7VDfb63OvHJ/sebbOd9+I0=</DigestValue>
            </DigestAlgoAndValue>
        </Revocation>
    </UsedRevocations>
    <UsedTimestamps>
        <Timestamp Id="T-C70546FC1FEF916D9C13DA3167831B08D694147BA16EABBE5E07507909FA13BE" Type="SIGNATURE_TIMESTAMP">
            <ProductionTime>2017-09-26T08:07:34</ProductionTime>
            <DigestMatcher type="MESSAGE_IMPRINT">
        <DigestMethod>SHA256</DigestMethod>
        <DigestValue>4i0ZtDT4YCQ3WIecGOhrNaW9M/op3rC/V+1hpDTW+Kk=</DigestValue>
        <DataFound>true</DataFound>
        <DataIntact>true</DataIntact>
    	</DigestMatcher>
            <BasicSignature>
                <EncryptionAlgoUsedToSignThisToken>RSA</EncryptionAlgoUsedToSignThisToken>
                <KeyLengthUsedToSignThisToken>2048</KeyLengthUsedToSignThisToken>
                <DigestAlgoUsedToSignThisToken>SHA256</DigestAlgoUsedToSignThisToken>
                <SignatureIntact>true</SignatureIntact>
                <SignatureValid>true</SignatureValid>
            </BasicSignature>
            <SigningCertificate Certificate="C-EE3C22E06087BFEC213709AD3E7F2DDA9CE9D19CE238DCA81A6433E9070A9FBE"/>
            <CertificateChain>
                <ChainItem Certificate="C-EE3C22E06087BFEC213709AD3E7F2DDA9CE9D19CE238DCA81A6433E9070A9FBE"/>
                <ChainItem Certificate="C-702DD5C1A093CF0A9D71FADD9BF9A7C5857D89FB73B716E867228B3C2BEB968F"/>
            </CertificateChain>
		  <TimestampedObjects>
		   	<TimestampedObject Category="SIGNATURE" Token="id-3dec1e67bd5b5992bf719606039df7fb" />
		   	<TimestampedObject Category="CERTIFICATE" Token="C-EE3C22E06087BFEC213709AD3E7F2DDA9CE9D19CE238DCA81A6433E9070A9FBE" />
		  </TimestampedObjects>
            <DigestAlgoAndValue>
            	<DigestMethod>SHA1</DigestMethod>
            	<DigestValue>TsOXK/ncQ2/Bcf8pdufX4ngh8Es=</DigestValue>
            </DigestAlgoAndValue>
        </Timestamp>
    </UsedTimestamps>
    <OriginalDocuments>
        <SignerData Id="D-8fa2874a722c336027fb3b524e2d339e7095865baa20a6c76e43660d1aaf1a6c">
            <ReferencedName>test-pdf.pdf</ReferencedName>
            <DigestAlgoAndValue>
                <DigestMethod>SHA256</DigestMethod>
                <DigestValue>j6KHSnIsM2An+ztSTi0znnCVhluqIKbHbkNmDRqvGmw=</DigestValue>
            </DigestAlgoAndValue>
        </SignerData>
        <SignerData Id="D-92423030d8b601268d6e6ebd9ac8a1e840155c8f5938207a67bc999f063a8eaf">
            <ReferencedName>ffff.jpg</ReferencedName>
            <DigestAlgoAndValue>
                <DigestMethod>SHA256</DigestMethod>
                <DigestValue>kkIwMNi2ASaNbm69msih6EAVXI9ZOCB6Z7yZnwY6jq8=</DigestValue>
            </DigestAlgoAndValue>
        </SignerData>
        <SignerData Id="D-b7f7feebbfd0ee68cd276f7e7fb00a10d29b972d7e1daf00a59210c6417c80a3">
            <ReferencedName>screen.png</ReferencedName>
            <DigestAlgoAndValue>
                <DigestMethod>SHA256</DigestMethod>
                <DigestValue>t/f+67/Q7mjNJ29+f7AKENKbly1+Ha8ApZIQxkF8gKM=</DigestValue>
            </DigestAlgoAndValue>
        </SignerData>
    </OriginalDocuments>
    <TrustedLists>
        <TrustedList>
            <CountryCode>BE</CountryCode>
            <Url>https://tsl.belgium.be/tsl-be.xml</Url>
            <SequenceNumber>32</SequenceNumber>
            <Version>5</Version>
            <LastLoading>2017-09-26T07:56:17</LastLoading>
            <IssueDate>2017-07-03T00:00:00</IssueDate>
            <NextUpdate>2018-01-02T00:00:00</NextUpdate>
            <WellSigned>true</WellSigned>
        </TrustedList>
    </TrustedLists>
    <ListOfTrustedLists>
        <CountryCode>EU</CountryCode>
        <Url>https://ec.europa.eu/information_society/policy/esignature/trusted-list/tl-mp.xml</Url>
        <SequenceNumber>172</SequenceNumber>
        <Version>5</Version>
        <LastLoading>2017-09-26T07:56:16</LastLoading>
        <IssueDate>2017-05-16T04:00:00</IssueDate>
        <NextUpdate>2017-11-15T00:00:00</NextUpdate>
        <WellSigned>true</WellSigned>
    </ListOfTrustedLists>
</DiagnosticData><|MERGE_RESOLUTION|>--- conflicted
+++ resolved
@@ -147,12 +147,7 @@
                     <TSPRegistrationIdentifier>VATDE-2034482260</TSPRegistrationIdentifier>
                     <CountryCode>BE</CountryCode>
                     <TrustedServices>
-<<<<<<< HEAD
-                        <TrustedService>
-							<ServiceDigitalIdentifier>702DD5C1A093CF0A9D71FADD9BF9A7C5857D89FB73B716E867228B3C2BEB968F</ServiceDigitalIdentifier>
-=======
                         <TrustedService ServiceDigitalIdentifier="C-702DD5C1A093CF0A9D71FADD9BF9A7C5857D89FB73B716E867228B3C2BEB968F">
->>>>>>> 49c412d9
                     		<ServiceName>CN=Belgium Root CA4, C=BE</ServiceName>
                             <ServiceType>http://uri.etsi.org/TrstSvc/Svctype/CA/QC</ServiceType>
                             <Status>http://uri.etsi.org/TrstSvc/TrustedList/Svcstatus/granted</Status>
@@ -223,12 +218,7 @@
                     <TSPRegistrationIdentifier>VATDE-2034482260</TSPRegistrationIdentifier>
                     <CountryCode>BE</CountryCode>
                     <TrustedServices>
-<<<<<<< HEAD
-                        <TrustedService>
-							<ServiceDigitalIdentifier>702DD5C1A093CF0A9D71FADD9BF9A7C5857D89FB73B716E867228B3C2BEB968F</ServiceDigitalIdentifier>
-=======
                         <TrustedService ServiceDigitalIdentifier="C-702DD5C1A093CF0A9D71FADD9BF9A7C5857D89FB73B716E867228B3C2BEB968F">
->>>>>>> 49c412d9
                     		<ServiceName>CN=Belgium Root CA4, C=BE</ServiceName>
                             <ServiceType>http://uri.etsi.org/TrstSvc/Svctype/CA/QC</ServiceType>
                             <Status>http://uri.etsi.org/TrstSvc/TrustedList/Svcstatus/granted</Status>
@@ -296,12 +286,7 @@
                     <TSPRegistrationIdentifier>VATDE-2034482260</TSPRegistrationIdentifier>
                     <CountryCode>BE</CountryCode>
                     <TrustedServices>
-<<<<<<< HEAD
-                        <TrustedService>
-							<ServiceDigitalIdentifier>702DD5C1A093CF0A9D71FADD9BF9A7C5857D89FB73B716E867228B3C2BEB968F</ServiceDigitalIdentifier>
-=======
                         <TrustedService ServiceDigitalIdentifier="C-702DD5C1A093CF0A9D71FADD9BF9A7C5857D89FB73B716E867228B3C2BEB968F">
->>>>>>> 49c412d9
                     		<ServiceName>CN=Belgium Root CA4, C=BE</ServiceName>
                             <ServiceType>http://uri.etsi.org/TrstSvc/Svctype/CA/QC</ServiceType>
                             <Status>http://uri.etsi.org/TrstSvc/TrustedList/Svcstatus/granted</Status>
@@ -311,12 +296,7 @@
                                 <additionalServiceInfoUri>http://uri.etsi.org/TrstSvc/TrustedList/SvcInfoExt/ForeSignatures</additionalServiceInfoUri>
                             </AdditionalServiceInfoUris>
                         </TrustedService>
-<<<<<<< HEAD
-                        <TrustedService>
-							<ServiceDigitalIdentifier>702DD5C1A093CF0A9D71FADD9BF9A7C5857D89FB73B716E867228B3C2BEB968F</ServiceDigitalIdentifier>
-=======
                         <TrustedService ServiceDigitalIdentifier="C-702DD5C1A093CF0A9D71FADD9BF9A7C5857D89FB73B716E867228B3C2BEB968F">
->>>>>>> 49c412d9
                     		<ServiceName>CN=Belgium Root CA4, C=BE</ServiceName>
                             <ServiceType>http://uri.etsi.org/TrstSvc/Svctype/CA/QC</ServiceType>
                             <Status>http://uri.etsi.org/TrstSvc/TrustedList/Svcstatus/undersupervision</Status>
@@ -389,12 +369,7 @@
                     <TSPRegistrationIdentifier>VATDE-2034482260</TSPRegistrationIdentifier>
                     <CountryCode>BE</CountryCode>
                     <TrustedServices>
-<<<<<<< HEAD
-                        <TrustedService>
-							<ServiceDigitalIdentifier>702DD5C1A093CF0A9D71FADD9BF9A7C5857D89FB73B716E867228B3C2BEB968F</ServiceDigitalIdentifier>
-=======
                         <TrustedService ServiceDigitalIdentifier="C-702DD5C1A093CF0A9D71FADD9BF9A7C5857D89FB73B716E867228B3C2BEB968F">
->>>>>>> 49c412d9
                     		<ServiceName>CN=Belgium Root CA4, C=BE</ServiceName>
                             <ServiceType>http://uri.etsi.org/TrstSvc/Svctype/CA/QC</ServiceType>
                             <Status>http://uri.etsi.org/TrstSvc/TrustedList/Svcstatus/granted</Status>
@@ -461,12 +436,7 @@
                     <TSPRegistrationIdentifier>VATDE-2034482260</TSPRegistrationIdentifier>
                     <CountryCode>BE</CountryCode>
                     <TrustedServices>
-<<<<<<< HEAD
-                        <TrustedService>
-							<ServiceDigitalIdentifier>702DD5C1A093CF0A9D71FADD9BF9A7C5857D89FB73B716E867228B3C2BEB968F</ServiceDigitalIdentifier>
-=======
                         <TrustedService ServiceDigitalIdentifier="C-702DD5C1A093CF0A9D71FADD9BF9A7C5857D89FB73B716E867228B3C2BEB968F">
->>>>>>> 49c412d9
                     		<ServiceName>CN=Belgium Root CA4, C=BE</ServiceName>
                             <ServiceType>http://uri.etsi.org/TrstSvc/Svctype/CA/QC</ServiceType>
                             <Status>http://uri.etsi.org/TrstSvc/TrustedList/Svcstatus/granted</Status>
@@ -476,12 +446,7 @@
                                 <additionalServiceInfoUri>http://uri.etsi.org/TrstSvc/TrustedList/SvcInfoExt/ForeSignatures</additionalServiceInfoUri>
                             </AdditionalServiceInfoUris>
                         </TrustedService>
-<<<<<<< HEAD
-                        <TrustedService>
-							<ServiceDigitalIdentifier>702DD5C1A093CF0A9D71FADD9BF9A7C5857D89FB73B716E867228B3C2BEB968F</ServiceDigitalIdentifier>
-=======
                         <TrustedService ServiceDigitalIdentifier="C-702DD5C1A093CF0A9D71FADD9BF9A7C5857D89FB73B716E867228B3C2BEB968F">
->>>>>>> 49c412d9
                     		<ServiceName>CN=Belgium Root CA4, C=BE</ServiceName>
                             <ServiceType>http://uri.etsi.org/TrstSvc/Svctype/CA/QC</ServiceType>
                             <Status>http://uri.etsi.org/TrstSvc/TrustedList/Svcstatus/undersupervision</Status>
