<?xml version="1.0" encoding="UTF-8" standalone="yes"?>
<DiagnosticData xmlns="http://dss.esig.europa.eu/validation/diagnostic">
    <DocumentName>container-signed-cades-baseline-t.asice</DocumentName>
    <ValidationDate>2017-09-26T08:07:45</ValidationDate>
    <ContainerInfo>
        <ContainerType>ASiC-E</ContainerType>
        <MimeTypeFilePresent>true</MimeTypeFilePresent>
        <MimeTypeContent>application/vnd.etsi.asic-e+zip</MimeTypeContent>
        <ContentFiles>
            <ContentFile>test-pdf.pdf</ContentFile>
            <ContentFile>ffff.jpg</ContentFile>
            <ContentFile>screen.png</ContentFile>
        </ContentFiles>
    </ContainerInfo>
    <Signatures>
        <Signature Id="id-3dec1e67bd5b5992bf719606039df7fb">
            <SignatureFilename>META-INF/signature001.p7s</SignatureFilename>
            <DateTime>2017-09-26T08:07:27</DateTime>
            <SignatureFormat>CAdES-BASELINE-T</SignatureFormat>
            <StructuralValidation>
                <Valid>true</Valid>
            </StructuralValidation>
	        <DigestMatchers>
                <DigestMatcher type="MESSAGE_DIGEST">
                    <DigestMethod>SHA256</DigestMethod>
                    <DigestValue>cfwwLPkuUbNIkqCbkrUSfxL8DcfxtNE2fgUuZUTPuLg=</DigestValue>
                    <DataFound>true</DataFound>
                    <DataIntact>true</DataIntact>
                </DigestMatcher>
            </DigestMatchers>
            <BasicSignature>
                <EncryptionAlgoUsedToSignThisToken>RSA</EncryptionAlgoUsedToSignThisToken>
                <KeyLengthUsedToSignThisToken>2048</KeyLengthUsedToSignThisToken>
                <DigestAlgoUsedToSignThisToken>SHA256</DigestAlgoUsedToSignThisToken>
                <SignatureIntact>true</SignatureIntact>
                <SignatureValid>true</SignatureValid>
            </BasicSignature>
            <SigningCertificate Certificate="C-4FAB29027727E58E4518ED0B6AE554D055F05B3D9197E0D16B20028D227D1A9F">
                <AttributePresent>true</AttributePresent>
                <DigestValuePresent>true</DigestValuePresent>
                <DigestValueMatch>true</DigestValueMatch>
                <IssuerSerialMatch>true</IssuerSerialMatch>
            </SigningCertificate>
            <CertificateChain>
                <ChainItem Certificate="C-4FAB29027727E58E4518ED0B6AE554D055F05B3D9197E0D16B20028D227D1A9F"/>
                <ChainItem Certificate="C-293D0BA3A31E5D82A8E3FAE12709932FFDDA44423E0F733FB01EF123E73EB4DA"/>
                <ChainItem Certificate="C-702DD5C1A093CF0A9D71FADD9BF9A7C5857D89FB73B716E867228B3C2BEB968F"/>
            </CertificateChain>
            <ContentType>1.2.840.113549.1.7.1</ContentType>
            <CommitmentTypeIndication/>
            
            <FoundCertificates/>
            <FoundRevocations/>
			<FoundTimestamps>
				<FoundTimestamp Timestamp="T-C70546FC1FEF916D9C13DA3167831B08D694147BA16EABBE5E07507909FA13BE"/>
			</FoundTimestamps>
           
            <SignatureScopes>
                <SignatureScope SignerData="D-8fa2874a722c336027fb3b524e2d339e7095865baa20a6c76e43660d1aaf1a6c">
                    <Scope>FULL</Scope>
                    <Name>Full document</Name>
                    <Description>Full document</Description>
                </SignatureScope>
            </SignatureScopes>
			<SignatureDigestReference>
			    <DigestMethod>SHA256</DigestMethod>
			    <DigestValue>J/2CHaHg4msJexZyfue45aduLVM6qziw4v4zEY+wiqY=</DigestValue>
			</SignatureDigestReference>
        </Signature>
    </Signatures>
    <UsedCertificates>
        <Certificate Id="C-4FAB29027727E58E4518ED0B6AE554D055F05B3D9197E0D16B20028D227D1A9F">
            <SubjectDistinguishedName Format="CANONICAL">2.5.4.5=#130b3837303132373330373338,2.5.4.42=#130d506965727269636b205061636f,2.5.4.4=#130d56616e64656e62726f75636b65,cn=P V (signature),c=be</SubjectDistinguishedName>
            <SubjectDistinguishedName Format="RFC2253">2.5.4.5=#130b3837303132373330373338,2.5.4.42=#130d506965727269636b205061636f,2.5.4.4=#130d56616e64656e62726f75636b65,CN=P V (Signature),C=BE</SubjectDistinguishedName>
            <IssuerDistinguishedName Format="CANONICAL">2.5.4.5=#1306323031363331,cn=citizen ca,c=be</IssuerDistinguishedName>
            <IssuerDistinguishedName Format="RFC2253">2.5.4.5=#1306323031363331,CN=Citizen CA,C=BE</IssuerDistinguishedName>
            <SerialNumber>21267647932559346000444903846468827673</SerialNumber>
            <CommonName>P V (Signature)</CommonName>
            <CountryName>BE</CountryName>
            <GivenName>P P</GivenName>
            <Surname>V</Surname>
            <AuthorityInformationAccessUrls>
                <aiaUrl>http://certs.eid.belgium.be/belgiumrs4.crt</aiaUrl>
            </AuthorityInformationAccessUrls>
            <CRLDistributionPoints>
                <crlUrl>http://crl.eid.belgium.be/eidc201631.crl</crlUrl>
            </CRLDistributionPoints>
            <OCSPAccessUrls>
                <ocspServerUrl>http://ocsp.eid.belgium.be/2</ocspServerUrl>
            </OCSPAccessUrls>
            <Sources>
            	<Source>SIGNATURE</Source>
            </Sources>
            <NotAfter>2027-01-21T23:59:59</NotAfter>
            <NotBefore>2017-01-25T22:12:12</NotBefore>
            <PublicKeySize>2048</PublicKeySize>
            <PublicKeyEncryptionAlgo>RSA</PublicKeyEncryptionAlgo>
            <KeyUsageBits>
                <KeyUsage>nonRepudiation</KeyUsage>
            </KeyUsageBits>
            <IdPkixOcspNoCheck>false</IdPkixOcspNoCheck>
            <BasicSignature>
                <EncryptionAlgoUsedToSignThisToken>RSA</EncryptionAlgoUsedToSignThisToken>
                <KeyLengthUsedToSignThisToken>4096</KeyLengthUsedToSignThisToken>
                <DigestAlgoUsedToSignThisToken>SHA256</DigestAlgoUsedToSignThisToken>
                <SignatureIntact>true</SignatureIntact>
                <SignatureValid>true</SignatureValid>
            </BasicSignature>
            <SigningCertificate Certificate="C-293D0BA3A31E5D82A8E3FAE12709932FFDDA44423E0F733FB01EF123E73EB4DA"/>
            <CertificateChain>
                <ChainItem Certificate="C-293D0BA3A31E5D82A8E3FAE12709932FFDDA44423E0F733FB01EF123E73EB4DA"/>
                <ChainItem Certificate="C-702DD5C1A093CF0A9D71FADD9BF9A7C5857D89FB73B716E867228B3C2BEB968F"/>
            </CertificateChain>
            <Trusted>false</Trusted>
            <SelfSigned>false</SelfSigned>
            <CertificatePolicies>
                <certificatePolicy>2.16.56.12.1.1.2.1</certificatePolicy>
            </CertificatePolicies>
            <QCStatementIds>
                <qcStatementOid Description="qc-compliance">0.4.0.1862.1.1</qcStatementOid>
                <qcStatementOid Description="qc-sscd">0.4.0.1862.1.4</qcStatementOid>
            </QCStatementIds>
            <QCTypes/>
            <TrustedServiceProviders>
                <TrustedServiceProvider>
                    <TSPName>Certipost n.v./s.a.</TSPName>
                    <TSPRegistrationIdentifier>VATDE-2034822604</TSPRegistrationIdentifier>
                    <CountryCode>BE</CountryCode>
                    <TrustedServices>
<<<<<<< HEAD
                        <TrustedService>
							<ServiceDigitalIdentifier>702DD5C1A093CF0A9D71FADD9BF9A7C5857D89FB73B716E867228B3C2BEB968F</ServiceDigitalIdentifier>
=======
                        <TrustedService ServiceDigitalIdentifier="C-702DD5C1A093CF0A9D71FADD9BF9A7C5857D89FB73B716E867228B3C2BEB968F">
>>>>>>> 49c412d9
                   			<ServiceName>CN=Belgium Root CA4, C=BE</ServiceName>
                            <ServiceType>http://uri.etsi.org/TrstSvc/Svctype/CA/QC</ServiceType>
                            <Status>http://uri.etsi.org/TrstSvc/TrustedList/Svcstatus/granted</Status>
                            <StartDate>2016-07-01T00:00:00</StartDate>
                            <CapturedQualifiers>
                                <Qualifier>http://uri.etsi.org/TrstSvc/TrustedList/SvcInfoExt/QCQSCDStatusAsInCert</Qualifier>
                            </CapturedQualifiers>
                            <AdditionalServiceInfoUris>
                                <additionalServiceInfoUri>http://uri.etsi.org/TrstSvc/TrustedList/SvcInfoExt/RootCA-QC</additionalServiceInfoUri>
                                <additionalServiceInfoUri>http://uri.etsi.org/TrstSvc/TrustedList/SvcInfoExt/ForeSignatures</additionalServiceInfoUri>
                            </AdditionalServiceInfoUris>
                        </TrustedService>
                    </TrustedServices>
                </TrustedServiceProvider>
            </TrustedServiceProviders>
            <Revocations>
                <CertificateRevocation Revocation="R-4fab29027727e58e4518ed0b6ae554d055f05b3d9197e0d16b20028d227d1a9f52300f610d3c9374b0531d8a5e1206c4677cb24661703794464ad7e20765d974">
                    <Status>true</Status>
                </CertificateRevocation>
            </Revocations>
            <DigestAlgoAndValue>
                <DigestMethod>SHA256</DigestMethod>
                <DigestValue>T6spAncn5Y5FGO0LauVU0FXwWz2Rl+DRayACjSJ9Gp8=</DigestValue>
            </DigestAlgoAndValue>
        </Certificate>
        <Certificate Id="C-827D5794C2E16B837350551291FB81527C7C282DBBD1668DDF4559C87CD58275">
            <SubjectDistinguishedName Format="CANONICAL">c=be,cn=belgium ocsp responder</SubjectDistinguishedName>
            <SubjectDistinguishedName Format="RFC2253">C=BE,CN=Belgium OCSP Responder</SubjectDistinguishedName>
            <IssuerDistinguishedName Format="CANONICAL">2.5.4.5=#1306323031363331,cn=citizen ca,c=be</IssuerDistinguishedName>
            <IssuerDistinguishedName Format="RFC2253">2.5.4.5=#1306323031363331,CN=Citizen CA,C=BE</IssuerDistinguishedName>
            <SerialNumber>4835703278459997245808198</SerialNumber>
            <CommonName>Belgium OCSP Responder</CommonName>
            <CountryName>BE</CountryName>
            <AuthorityInformationAccessUrls/>
            <CRLDistributionPoints/>
            <OCSPAccessUrls/>
            <Sources>
            	<Source>OCSP_RESPONSE</Source>
            </Sources>
            <NotAfter>2018-01-29T11:00:00</NotAfter>
            <NotBefore>2016-12-10T11:00:00</NotBefore>
            <PublicKeySize>2048</PublicKeySize>
            <PublicKeyEncryptionAlgo>RSA</PublicKeyEncryptionAlgo>
            <KeyUsageBits>
                <KeyUsage>digitalSignature</KeyUsage>
            </KeyUsageBits>
            <IdPkixOcspNoCheck>true</IdPkixOcspNoCheck>
            <BasicSignature>
                <EncryptionAlgoUsedToSignThisToken>RSA</EncryptionAlgoUsedToSignThisToken>
                <KeyLengthUsedToSignThisToken>4096</KeyLengthUsedToSignThisToken>
                <DigestAlgoUsedToSignThisToken>SHA256</DigestAlgoUsedToSignThisToken>
                <SignatureIntact>true</SignatureIntact>
                <SignatureValid>true</SignatureValid>
            </BasicSignature>
            <SigningCertificate Certificate="C-293D0BA3A31E5D82A8E3FAE12709932FFDDA44423E0F733FB01EF123E73EB4DA"/>
            <CertificateChain>
                <ChainItem Certificate="C-293D0BA3A31E5D82A8E3FAE12709932FFDDA44423E0F733FB01EF123E73EB4DA"/>
                <ChainItem Certificate="C-702DD5C1A093CF0A9D71FADD9BF9A7C5857D89FB73B716E867228B3C2BEB968F"/>
            </CertificateChain>
            <Trusted>false</Trusted>
            <SelfSigned>false</SelfSigned>
            <CertificatePolicies/>
            <QCStatementIds/>
            <QCTypes/>
            <TrustedServiceProviders>
                <TrustedServiceProvider>
                    <TSPName>Certipost n.v./s.a.</TSPName>
                    <TSPRegistrationIdentifier>VATDE-2034822604</TSPRegistrationIdentifier>
                    <CountryCode>BE</CountryCode>
                    <TrustedServices>
<<<<<<< HEAD
                        <TrustedService>
							<ServiceDigitalIdentifier>702DD5C1A093CF0A9D71FADD9BF9A7C5857D89FB73B716E867228B3C2BEB968F</ServiceDigitalIdentifier>
=======
                        <TrustedService ServiceDigitalIdentifier="C-702DD5C1A093CF0A9D71FADD9BF9A7C5857D89FB73B716E867228B3C2BEB968F">
>>>>>>> 49c412d9
                   			<ServiceName>CN=Belgium Root CA4, C=BE</ServiceName>
                            <ServiceType>http://uri.etsi.org/TrstSvc/Svctype/CA/QC</ServiceType>
                            <Status>http://uri.etsi.org/TrstSvc/TrustedList/Svcstatus/granted</Status>
                            <StartDate>2016-07-01T00:00:00</StartDate>
                            <AdditionalServiceInfoUris>
                                <additionalServiceInfoUri>http://uri.etsi.org/TrstSvc/TrustedList/SvcInfoExt/RootCA-QC</additionalServiceInfoUri>
                                <additionalServiceInfoUri>http://uri.etsi.org/TrstSvc/TrustedList/SvcInfoExt/ForeSignatures</additionalServiceInfoUri>
                            </AdditionalServiceInfoUris>
                        </TrustedService>
                    </TrustedServices>
                </TrustedServiceProvider>
            </TrustedServiceProviders>
            <Revocations/>
            <DigestAlgoAndValue>
                <DigestMethod>SHA256</DigestMethod>
                <DigestValue>gn1XlMLha4NzUFUSkfuBUnx8KC270WaN30VZyHzVgnU=</DigestValue>
            </DigestAlgoAndValue>
        </Certificate>
        <Certificate Id="C-293D0BA3A31E5D82A8E3FAE12709932FFDDA44423E0F733FB01EF123E73EB4DA">
            <SubjectDistinguishedName Format="CANONICAL">2.5.4.5=#1306323031363331,cn=citizen ca,c=be</SubjectDistinguishedName>
            <SubjectDistinguishedName Format="RFC2253">2.5.4.5=#1306323031363331,CN=Citizen CA,C=BE</SubjectDistinguishedName>
            <IssuerDistinguishedName Format="CANONICAL">cn=belgium root ca4,c=be</IssuerDistinguishedName>
            <IssuerDistinguishedName Format="RFC2253">CN=Belgium Root CA4,C=BE</IssuerDistinguishedName>
            <SerialNumber>31132611405554350463745259366034815060</SerialNumber>
            <CommonName>Citizen CA</CommonName>
            <CountryName>BE</CountryName>
            <AuthorityInformationAccessUrls/>
            <CRLDistributionPoints>
                <crlUrl>http://crl.eid.belgium.be/belgium4.crl</crlUrl>
            </CRLDistributionPoints>
            <OCSPAccessUrls/>
            <Sources>
            	<Source>SIGNATURE</Source>
            </Sources>
            <NotAfter>2027-07-25T10:00:00</NotAfter>
            <NotBefore>2015-11-25T10:00:00</NotBefore>
            <PublicKeySize>4096</PublicKeySize>
            <PublicKeyEncryptionAlgo>RSA</PublicKeyEncryptionAlgo>
            <KeyUsageBits>
                <KeyUsage>keyCertSign</KeyUsage>
                <KeyUsage>crlSign</KeyUsage>
            </KeyUsageBits>
            <IdPkixOcspNoCheck>false</IdPkixOcspNoCheck>
            <BasicSignature>
                <EncryptionAlgoUsedToSignThisToken>RSA</EncryptionAlgoUsedToSignThisToken>
                <KeyLengthUsedToSignThisToken>4096</KeyLengthUsedToSignThisToken>
                <DigestAlgoUsedToSignThisToken>SHA256</DigestAlgoUsedToSignThisToken>
                <SignatureIntact>true</SignatureIntact>
                <SignatureValid>true</SignatureValid>
            </BasicSignature>
            <SigningCertificate Certificate="C-702DD5C1A093CF0A9D71FADD9BF9A7C5857D89FB73B716E867228B3C2BEB968F"/>
            <CertificateChain>
                <ChainItem Certificate="C-702DD5C1A093CF0A9D71FADD9BF9A7C5857D89FB73B716E867228B3C2BEB968F"/>
            </CertificateChain>
            <Trusted>false</Trusted>
            <SelfSigned>false</SelfSigned>
            <CertificatePolicies>
                <certificatePolicy>2.16.56.12.1.1.2</certificatePolicy>
            </CertificatePolicies>
            <QCStatementIds/>
            <QCTypes/>
            <TrustedServiceProviders>
                <TrustedServiceProvider>
                    <TSPName>Certipost n.v./s.a.</TSPName>
                    <TSPRegistrationIdentifier>VATDE-2034822604</TSPRegistrationIdentifier>
                    <CountryCode>BE</CountryCode>
                    <TrustedServices>
<<<<<<< HEAD
                        <TrustedService>
							<ServiceDigitalIdentifier>702DD5C1A093CF0A9D71FADD9BF9A7C5857D89FB73B716E867228B3C2BEB968F</ServiceDigitalIdentifier>
=======
                        <TrustedService ServiceDigitalIdentifier="C-702DD5C1A093CF0A9D71FADD9BF9A7C5857D89FB73B716E867228B3C2BEB968F">
>>>>>>> 49c412d9
                   			<ServiceName>CN=Belgium Root CA4, C=BE</ServiceName>
                            <ServiceType>http://uri.etsi.org/TrstSvc/Svctype/CA/QC</ServiceType>
                            <Status>http://uri.etsi.org/TrstSvc/TrustedList/Svcstatus/granted</Status>
                            <StartDate>2016-07-01T00:00:00</StartDate>
                            <AdditionalServiceInfoUris>
                                <additionalServiceInfoUri>http://uri.etsi.org/TrstSvc/TrustedList/SvcInfoExt/RootCA-QC</additionalServiceInfoUri>
                                <additionalServiceInfoUri>http://uri.etsi.org/TrstSvc/TrustedList/SvcInfoExt/ForeSignatures</additionalServiceInfoUri>
                            </AdditionalServiceInfoUris>
                        </TrustedService>
<<<<<<< HEAD
                        <TrustedService>
							<ServiceDigitalIdentifier>702DD5C1A093CF0A9D71FADD9BF9A7C5857D89FB73B716E867228B3C2BEB968F</ServiceDigitalIdentifier>
=======
                        <TrustedService ServiceDigitalIdentifier="C-702DD5C1A093CF0A9D71FADD9BF9A7C5857D89FB73B716E867228B3C2BEB968F">
>>>>>>> 49c412d9
                   			<ServiceName>CN=Belgium Root CA4, C=BE</ServiceName>
                            <ServiceType>http://uri.etsi.org/TrstSvc/Svctype/CA/QC</ServiceType>
                            <Status>http://uri.etsi.org/TrstSvc/TrustedList/Svcstatus/undersupervision</Status>
                            <StartDate>2013-06-26T12:00:00</StartDate>
                            <EndDate>2016-07-01T00:00:00</EndDate>
                            <AdditionalServiceInfoUris>
                                <additionalServiceInfoUri>http://uri.etsi.org/TrstSvc/TrustedList/SvcInfoExt/RootCA-QC</additionalServiceInfoUri>
                            </AdditionalServiceInfoUris>
                        </TrustedService>
                    </TrustedServices>
                </TrustedServiceProvider>
            </TrustedServiceProviders>
            <Revocations>
                <CertificateRevocation Revocation="R-293d0ba3a31e5d82a8e3fae12709932ffdda44423e0f733fb01ef123e73eb4dae7a38824e892663bfaa50ba2edf0f5bfb5437dbeb73af1c9fec79b6ce77df88d">
                    <Status>true</Status>
                </CertificateRevocation>
            </Revocations>
            <DigestAlgoAndValue>
                <DigestMethod>SHA256</DigestMethod>
                <DigestValue>KT0Lo6MeXYKo4/rhJwmTL/3aREI+D3M/sB7xI+c+tNo=</DigestValue>
            </DigestAlgoAndValue>
        </Certificate>
        <Certificate Id="C-EE3C22E06087BFEC213709AD3E7F2DDA9CE9D19CE238DCA81A6433E9070A9FBE">
            <SubjectDistinguishedName Format="CANONICAL">cn=time stamping authority,o=belgium federal government,2.5.4.5=#130432303137,c=be</SubjectDistinguishedName>
            <SubjectDistinguishedName Format="RFC2253">CN=Time Stamping Authority,O=Belgium Federal Government,2.5.4.5=#130432303137,C=BE</SubjectDistinguishedName>
            <IssuerDistinguishedName Format="CANONICAL">cn=belgium root ca4,c=be</IssuerDistinguishedName>
            <IssuerDistinguishedName Format="RFC2253">CN=Belgium Root CA4,C=BE</IssuerDistinguishedName>
            <SerialNumber>4835703278459997027741053</SerialNumber>
            <CommonName>Time Stamping Authority</CommonName>
            <CountryName>BE</CountryName>
            <OrganizationName>Belgium Federal Government</OrganizationName>
            <AuthorityInformationAccessUrls/>
            <CRLDistributionPoints>
                <crlUrl>http://crl.pki.belgium.be/belgium4.crl</crlUrl>
            </CRLDistributionPoints>
            <OCSPAccessUrls/>
            <Sources>
            	<Source>TIMESTAMP</Source>
            </Sources>
            <NotAfter>2022-02-28T10:00:00</NotAfter>
            <NotBefore>2016-11-28T10:00:00</NotBefore>
            <PublicKeySize>2048</PublicKeySize>
            <PublicKeyEncryptionAlgo>RSA</PublicKeyEncryptionAlgo>
            <KeyUsageBits>
                <KeyUsage>digitalSignature</KeyUsage>
                <KeyUsage>nonRepudiation</KeyUsage>
            </KeyUsageBits>
            <IdPkixOcspNoCheck>false</IdPkixOcspNoCheck>
            <BasicSignature>
                <EncryptionAlgoUsedToSignThisToken>RSA</EncryptionAlgoUsedToSignThisToken>
                <KeyLengthUsedToSignThisToken>4096</KeyLengthUsedToSignThisToken>
                <DigestAlgoUsedToSignThisToken>SHA256</DigestAlgoUsedToSignThisToken>
                <SignatureIntact>true</SignatureIntact>
                <SignatureValid>true</SignatureValid>
            </BasicSignature>
            <SigningCertificate Certificate="C-702DD5C1A093CF0A9D71FADD9BF9A7C5857D89FB73B716E867228B3C2BEB968F"/>
            <CertificateChain>
                <ChainItem Certificate="C-702DD5C1A093CF0A9D71FADD9BF9A7C5857D89FB73B716E867228B3C2BEB968F"/>
            </CertificateChain>
            <Trusted>false</Trusted>
            <SelfSigned>false</SelfSigned>
            <CertificatePolicies>
                <certificatePolicy>2.16.56.12.1.1.5</certificatePolicy>
            </CertificatePolicies>
            <QCStatementIds/>
            <QCTypes/>
            <TrustedServiceProviders>
                <TrustedServiceProvider>
                    <TSPName>Certipost n.v./s.a.</TSPName>
                    <TSPRegistrationIdentifier>VATDE-2034822604</TSPRegistrationIdentifier>
                    <CountryCode>BE</CountryCode>
                    <TrustedServices>
<<<<<<< HEAD
                        <TrustedService>
							<ServiceDigitalIdentifier>702DD5C1A093CF0A9D71FADD9BF9A7C5857D89FB73B716E867228B3C2BEB968F</ServiceDigitalIdentifier>
=======
                        <TrustedService ServiceDigitalIdentifier="C-702DD5C1A093CF0A9D71FADD9BF9A7C5857D89FB73B716E867228B3C2BEB968F">
>>>>>>> 49c412d9
                   			<ServiceName>CN=Belgium Root CA4, C=BE</ServiceName>
                            <ServiceType>http://uri.etsi.org/TrstSvc/Svctype/CA/QC</ServiceType>
                            <Status>http://uri.etsi.org/TrstSvc/TrustedList/Svcstatus/granted</Status>
                            <StartDate>2016-07-01T00:00:00</StartDate>
                            <AdditionalServiceInfoUris>
                                <additionalServiceInfoUri>http://uri.etsi.org/TrstSvc/TrustedList/SvcInfoExt/RootCA-QC</additionalServiceInfoUri>
                                <additionalServiceInfoUri>http://uri.etsi.org/TrstSvc/TrustedList/SvcInfoExt/ForeSignatures</additionalServiceInfoUri>
                            </AdditionalServiceInfoUris>
                        </TrustedService>
                    </TrustedServices>
                </TrustedServiceProvider>
            </TrustedServiceProviders>
            <Revocations>
                <CertificateRevocation Revocation="R-ee3c22e06087bfec213709ad3e7f2dda9ce9d19ce238dca81a6433e9070a9fbee7a38824e892663bfaa50ba2edf0f5bfb5437dbeb73af1c9fec79b6ce77df88d">
                    <Status>true</Status>
                </CertificateRevocation>
            </Revocations>
            <DigestAlgoAndValue>
                <DigestMethod>SHA256</DigestMethod>
                <DigestValue>7jwi4GCHv+whNwmtPn8t2pzp0ZziONyoGmQz6QcKn74=</DigestValue>
            </DigestAlgoAndValue>
        </Certificate>
        <Certificate Id="C-702DD5C1A093CF0A9D71FADD9BF9A7C5857D89FB73B716E867228B3C2BEB968F">
            <SubjectDistinguishedName Format="CANONICAL">cn=belgium root ca4,c=be</SubjectDistinguishedName>
            <SubjectDistinguishedName Format="RFC2253">CN=Belgium Root CA4,C=BE</SubjectDistinguishedName>
            <IssuerDistinguishedName Format="CANONICAL">cn=belgium root ca4,c=be</IssuerDistinguishedName>
            <IssuerDistinguishedName Format="RFC2253">CN=Belgium Root CA4,C=BE</IssuerDistinguishedName>
            <SerialNumber>5706940941790920504</SerialNumber>
            <CommonName>Belgium Root CA4</CommonName>
            <CountryName>BE</CountryName>
            <AuthorityInformationAccessUrls/>
            <CRLDistributionPoints/>
            <OCSPAccessUrls/>
            <Sources>
            	<Source>TRUSTED_LIST</Source>
            </Sources>
            <NotAfter>2032-10-22T12:00:00</NotAfter>
            <NotBefore>2013-06-26T12:00:00</NotBefore>
            <PublicKeySize>4096</PublicKeySize>
            <PublicKeyEncryptionAlgo>RSA</PublicKeyEncryptionAlgo>
            <KeyUsageBits>
                <KeyUsage>keyCertSign</KeyUsage>
                <KeyUsage>crlSign</KeyUsage>
            </KeyUsageBits>
            <IdPkixOcspNoCheck>false</IdPkixOcspNoCheck>
            <BasicSignature>
                <EncryptionAlgoUsedToSignThisToken>RSA</EncryptionAlgoUsedToSignThisToken>
                <KeyLengthUsedToSignThisToken>4096</KeyLengthUsedToSignThisToken>
                <DigestAlgoUsedToSignThisToken>SHA256</DigestAlgoUsedToSignThisToken>
                <SignatureIntact>true</SignatureIntact>
                <SignatureValid>true</SignatureValid>
            </BasicSignature>
            <CertificateChain/>
            <Trusted>true</Trusted>
            <SelfSigned>true</SelfSigned>
            <CertificatePolicies>
                <certificatePolicy>2.16.56.12.1.1</certificatePolicy>
            </CertificatePolicies>
            <QCStatementIds/>
            <QCTypes/>
            <TrustedServiceProviders>
                <TrustedServiceProvider>
                    <TSPName>Certipost n.v./s.a.</TSPName>
                    <TSPRegistrationIdentifier>VATDE-2034822604</TSPRegistrationIdentifier>
                    <CountryCode>BE</CountryCode>
                    <TrustedServices>
<<<<<<< HEAD
                        <TrustedService>
							<ServiceDigitalIdentifier>702DD5C1A093CF0A9D71FADD9BF9A7C5857D89FB73B716E867228B3C2BEB968F</ServiceDigitalIdentifier>
=======
                        <TrustedService ServiceDigitalIdentifier="C-702DD5C1A093CF0A9D71FADD9BF9A7C5857D89FB73B716E867228B3C2BEB968F">
>>>>>>> 49c412d9
                   			<ServiceName>CN=Belgium Root CA4, C=BE</ServiceName>
                            <ServiceType>http://uri.etsi.org/TrstSvc/Svctype/CA/QC</ServiceType>
                            <Status>http://uri.etsi.org/TrstSvc/TrustedList/Svcstatus/granted</Status>
                            <StartDate>2016-07-01T00:00:00</StartDate>
                            <AdditionalServiceInfoUris>
                                <additionalServiceInfoUri>http://uri.etsi.org/TrstSvc/TrustedList/SvcInfoExt/RootCA-QC</additionalServiceInfoUri>
                                <additionalServiceInfoUri>http://uri.etsi.org/TrstSvc/TrustedList/SvcInfoExt/ForeSignatures</additionalServiceInfoUri>
                            </AdditionalServiceInfoUris>
                        </TrustedService>
<<<<<<< HEAD
                        <TrustedService>
							<ServiceDigitalIdentifier>702DD5C1A093CF0A9D71FADD9BF9A7C5857D89FB73B716E867228B3C2BEB968F</ServiceDigitalIdentifier>
=======
                        <TrustedService ServiceDigitalIdentifier="C-702DD5C1A093CF0A9D71FADD9BF9A7C5857D89FB73B716E867228B3C2BEB968F">
>>>>>>> 49c412d9
                   			<ServiceName>CN=Belgium Root CA4, C=BE</ServiceName>
                            <ServiceType>http://uri.etsi.org/TrstSvc/Svctype/CA/QC</ServiceType>
                            <Status>http://uri.etsi.org/TrstSvc/TrustedList/Svcstatus/undersupervision</Status>
                            <StartDate>2013-06-26T12:00:00</StartDate>
                            <EndDate>2016-07-01T00:00:00</EndDate>
                            <AdditionalServiceInfoUris>
                                <additionalServiceInfoUri>http://uri.etsi.org/TrstSvc/TrustedList/SvcInfoExt/RootCA-QC</additionalServiceInfoUri>
                            </AdditionalServiceInfoUris>
                        </TrustedService>
                    </TrustedServices>
                </TrustedServiceProvider>
            </TrustedServiceProviders>
            <Revocations/>
            <DigestAlgoAndValue>
                <DigestMethod>SHA256</DigestMethod>
                <DigestValue>cC3VwaCTzwqdcfrdm/mnxYV9iftztxboZyKLPCvrlo8=</DigestValue>
            </DigestAlgoAndValue>
        </Certificate>
    </UsedCertificates>
    <UsedRevocations>
        <Revocation Id="R-4fab29027727e58e4518ed0b6ae554d055f05b3d9197e0d16b20028d227d1a9f52300f610d3c9374b0531d8a5e1206c4677cb24661703794464ad7e20765d974">
            <Origin>EXTERNAL</Origin>
            <Type>OCSP</Type>
            <SourceAddress>http://ocsp.eid.belgium.be/2</SourceAddress>
            <ProductionDate>2017-09-26T08:07:45</ProductionDate>
            <ThisUpdate>2017-09-26T08:07:45</ThisUpdate>
            <NextUpdate>2017-09-26T08:08:45</NextUpdate>
            <BasicSignature>
                <EncryptionAlgoUsedToSignThisToken>RSA</EncryptionAlgoUsedToSignThisToken>
                <KeyLengthUsedToSignThisToken>2048</KeyLengthUsedToSignThisToken>
                <DigestAlgoUsedToSignThisToken>SHA256</DigestAlgoUsedToSignThisToken>
                <SignatureIntact>true</SignatureIntact>
                <SignatureValid>true</SignatureValid>
            </BasicSignature>
            <SigningCertificate Certificate="C-827D5794C2E16B837350551291FB81527C7C282DBBD1668DDF4559C87CD58275"/>
            <CertificateChain>
                <ChainItem Certificate="C-827D5794C2E16B837350551291FB81527C7C282DBBD1668DDF4559C87CD58275"/>
                <ChainItem Certificate="C-293D0BA3A31E5D82A8E3FAE12709932FFDDA44423E0F733FB01EF123E73EB4DA"/>
                <ChainItem Certificate="C-702DD5C1A093CF0A9D71FADD9BF9A7C5857D89FB73B716E867228B3C2BEB968F"/>
            </CertificateChain>
            <DigestAlgoAndValue>
                <DigestMethod>SHA256</DigestMethod>
                <DigestValue>UjAPYQ08k3SwUx2KXhIGxGd8skZhcDeURkrX4gdl2XQ=</DigestValue>
            </DigestAlgoAndValue>
        </Revocation>
        <Revocation Id="R-293d0ba3a31e5d82a8e3fae12709932ffdda44423e0f733fb01ef123e73eb4dae7a38824e892663bfaa50ba2edf0f5bfb5437dbeb73af1c9fec79b6ce77df88d">
            <Origin>EXTERNAL</Origin>
            <Type>CRL</Type>
            <SourceAddress>http://crl.eid.belgium.be/belgium4.crl</SourceAddress>
            <ProductionDate>2017-07-01T11:00:00</ProductionDate>
            <ThisUpdate>2017-07-01T11:00:00</ThisUpdate>
            <NextUpdate>2018-01-31T11:00:00</NextUpdate>
            <BasicSignature>
                <EncryptionAlgoUsedToSignThisToken>RSA</EncryptionAlgoUsedToSignThisToken>
                <KeyLengthUsedToSignThisToken>4096</KeyLengthUsedToSignThisToken>
                <DigestAlgoUsedToSignThisToken>SHA1</DigestAlgoUsedToSignThisToken>
                <SignatureIntact>true</SignatureIntact>
                <SignatureValid>true</SignatureValid>
            </BasicSignature>
            <SigningCertificate Certificate="C-702DD5C1A093CF0A9D71FADD9BF9A7C5857D89FB73B716E867228B3C2BEB968F"/>
            <CertificateChain>
                <ChainItem Certificate="C-702DD5C1A093CF0A9D71FADD9BF9A7C5857D89FB73B716E867228B3C2BEB968F"/>
            </CertificateChain>
            <DigestAlgoAndValue>
                <DigestMethod>SHA256</DigestMethod>
                <DigestValue>56OIJOiSZjv6pQui7fD1v7VDfb63OvHJ/sebbOd9+I0=</DigestValue>
            </DigestAlgoAndValue>
        </Revocation>
        <Revocation Id="R-ee3c22e06087bfec213709ad3e7f2dda9ce9d19ce238dca81a6433e9070a9fbee7a38824e892663bfaa50ba2edf0f5bfb5437dbeb73af1c9fec79b6ce77df88d">
            <Origin>EXTERNAL</Origin>
            <Type>CRL</Type>
            <SourceAddress>http://crl.pki.belgium.be/belgium4.crl</SourceAddress>
            <ProductionDate>2017-07-01T11:00:00</ProductionDate>
            <ThisUpdate>2017-07-01T11:00:00</ThisUpdate>
            <NextUpdate>2018-01-31T11:00:00</NextUpdate>
            <BasicSignature>
                <EncryptionAlgoUsedToSignThisToken>RSA</EncryptionAlgoUsedToSignThisToken>
                <KeyLengthUsedToSignThisToken>4096</KeyLengthUsedToSignThisToken>
                <DigestAlgoUsedToSignThisToken>SHA1</DigestAlgoUsedToSignThisToken>
                <SignatureIntact>true</SignatureIntact>
                <SignatureValid>true</SignatureValid>
            </BasicSignature>
            <SigningCertificate Certificate="C-702DD5C1A093CF0A9D71FADD9BF9A7C5857D89FB73B716E867228B3C2BEB968F"/>
            <CertificateChain>
                <ChainItem Certificate="C-702DD5C1A093CF0A9D71FADD9BF9A7C5857D89FB73B716E867228B3C2BEB968F"/>
            </CertificateChain>
            <DigestAlgoAndValue>
                <DigestMethod>SHA256</DigestMethod>
                <DigestValue>56OIJOiSZjv6pQui7fD1v7VDfb63OvHJ/sebbOd9+I0=</DigestValue>
            </DigestAlgoAndValue>
        </Revocation>
    </UsedRevocations>
     <UsedTimestamps>
           <Timestamp Id="T-C70546FC1FEF916D9C13DA3167831B08D694147BA16EABBE5E07507909FA13BE" Type="SIGNATURE_TIMESTAMP">
               <ProductionTime>2017-09-26T08:07:34</ProductionTime>
<DigestMatcher type="MESSAGE_IMPRINT">
            <DigestMethod>SHA256</DigestMethod>
            <DigestValue>4i0ZtDT4YCQ3WIecGOhrNaW9M/op3rC/V+1hpDTW+Kk=</DigestValue>
            <DataFound>true</DataFound>
            <DataIntact>true</DataIntact>
      </DigestMatcher>
               <BasicSignature>
                   <EncryptionAlgoUsedToSignThisToken>RSA</EncryptionAlgoUsedToSignThisToken>
                   <KeyLengthUsedToSignThisToken>2048</KeyLengthUsedToSignThisToken>
                   <DigestAlgoUsedToSignThisToken>SHA256</DigestAlgoUsedToSignThisToken>
                   <SignatureIntact>true</SignatureIntact>
                   <SignatureValid>true</SignatureValid>
               </BasicSignature>
               <SigningCertificate Certificate="C-EE3C22E06087BFEC213709AD3E7F2DDA9CE9D19CE238DCA81A6433E9070A9FBE"/>
               <CertificateChain>
                   <ChainItem Certificate="C-EE3C22E06087BFEC213709AD3E7F2DDA9CE9D19CE238DCA81A6433E9070A9FBE"/>
                   <ChainItem Certificate="C-702DD5C1A093CF0A9D71FADD9BF9A7C5857D89FB73B716E867228B3C2BEB968F"/>
               </CertificateChain>
		      <TimestampedObjects>
			       	<TimestampedObject Category="SIGNATURE" Token="id-3dec1e67bd5b5992bf719606039df7fb" />
			       	<TimestampedObject Category="CERTIFICATE" Token="C-EE3C22E06087BFEC213709AD3E7F2DDA9CE9D19CE238DCA81A6433E9070A9FBE" />
		      </TimestampedObjects>
	            <DigestAlgoAndValue>
	            	<DigestMethod>SHA1</DigestMethod>
	            	<DigestValue>mivzVaPfRvolGM1022OBq5hqkK0=</DigestValue>
	            </DigestAlgoAndValue>
           </Timestamp>
       </UsedTimestamps>
    <OriginalDocuments>
        <SignerData Id="D-8fa2874a722c336027fb3b524e2d339e7095865baa20a6c76e43660d1aaf1a6c">
            <ReferencedName>Full document</ReferencedName>
            <DigestAlgoAndValue>
                <DigestMethod>SHA256</DigestMethod>
                <DigestValue>j6KHSnIsM2An+ztSTi0znnCVhluqIKbHbkNmDRqvGmw=</DigestValue>
            </DigestAlgoAndValue>
        </SignerData>
    </OriginalDocuments>
    <TrustedLists>
        <TrustedList>
            <CountryCode>BE</CountryCode>
            <Url>https://tsl.belgium.be/tsl-be.xml</Url>
            <SequenceNumber>32</SequenceNumber>
            <Version>5</Version>
            <LastLoading>2017-09-26T07:56:17</LastLoading>
            <IssueDate>2017-07-03T00:00:00</IssueDate>
            <NextUpdate>2018-01-02T00:00:00</NextUpdate>
            <WellSigned>true</WellSigned>
        </TrustedList>
    </TrustedLists>
    <ListOfTrustedLists>
        <CountryCode>EU</CountryCode>
        <Url>https://ec.europa.eu/information_society/policy/esignature/trusted-list/tl-mp.xml</Url>
        <SequenceNumber>172</SequenceNumber>
        <Version>5</Version>
        <LastLoading>2017-09-26T07:56:16</LastLoading>
        <IssueDate>2017-05-16T04:00:00</IssueDate>
        <NextUpdate>2017-11-15T00:00:00</NextUpdate>
        <WellSigned>true</WellSigned>
    </ListOfTrustedLists>
</DiagnosticData><|MERGE_RESOLUTION|>--- conflicted
+++ resolved
@@ -127,12 +127,7 @@
                     <TSPRegistrationIdentifier>VATDE-2034822604</TSPRegistrationIdentifier>
                     <CountryCode>BE</CountryCode>
                     <TrustedServices>
-<<<<<<< HEAD
-                        <TrustedService>
-							<ServiceDigitalIdentifier>702DD5C1A093CF0A9D71FADD9BF9A7C5857D89FB73B716E867228B3C2BEB968F</ServiceDigitalIdentifier>
-=======
-                        <TrustedService ServiceDigitalIdentifier="C-702DD5C1A093CF0A9D71FADD9BF9A7C5857D89FB73B716E867228B3C2BEB968F">
->>>>>>> 49c412d9
+                        <TrustedService ServiceDigitalIdentifier="C-702DD5C1A093CF0A9D71FADD9BF9A7C5857D89FB73B716E867228B3C2BEB968F">
                    			<ServiceName>CN=Belgium Root CA4, C=BE</ServiceName>
                             <ServiceType>http://uri.etsi.org/TrstSvc/Svctype/CA/QC</ServiceType>
                             <Status>http://uri.etsi.org/TrstSvc/TrustedList/Svcstatus/granted</Status>
@@ -203,12 +198,7 @@
                     <TSPRegistrationIdentifier>VATDE-2034822604</TSPRegistrationIdentifier>
                     <CountryCode>BE</CountryCode>
                     <TrustedServices>
-<<<<<<< HEAD
-                        <TrustedService>
-							<ServiceDigitalIdentifier>702DD5C1A093CF0A9D71FADD9BF9A7C5857D89FB73B716E867228B3C2BEB968F</ServiceDigitalIdentifier>
-=======
-                        <TrustedService ServiceDigitalIdentifier="C-702DD5C1A093CF0A9D71FADD9BF9A7C5857D89FB73B716E867228B3C2BEB968F">
->>>>>>> 49c412d9
+                        <TrustedService ServiceDigitalIdentifier="C-702DD5C1A093CF0A9D71FADD9BF9A7C5857D89FB73B716E867228B3C2BEB968F">
                    			<ServiceName>CN=Belgium Root CA4, C=BE</ServiceName>
                             <ServiceType>http://uri.etsi.org/TrstSvc/Svctype/CA/QC</ServiceType>
                             <Status>http://uri.etsi.org/TrstSvc/TrustedList/Svcstatus/granted</Status>
@@ -276,12 +266,7 @@
                     <TSPRegistrationIdentifier>VATDE-2034822604</TSPRegistrationIdentifier>
                     <CountryCode>BE</CountryCode>
                     <TrustedServices>
-<<<<<<< HEAD
-                        <TrustedService>
-							<ServiceDigitalIdentifier>702DD5C1A093CF0A9D71FADD9BF9A7C5857D89FB73B716E867228B3C2BEB968F</ServiceDigitalIdentifier>
-=======
-                        <TrustedService ServiceDigitalIdentifier="C-702DD5C1A093CF0A9D71FADD9BF9A7C5857D89FB73B716E867228B3C2BEB968F">
->>>>>>> 49c412d9
+                        <TrustedService ServiceDigitalIdentifier="C-702DD5C1A093CF0A9D71FADD9BF9A7C5857D89FB73B716E867228B3C2BEB968F">
                    			<ServiceName>CN=Belgium Root CA4, C=BE</ServiceName>
                             <ServiceType>http://uri.etsi.org/TrstSvc/Svctype/CA/QC</ServiceType>
                             <Status>http://uri.etsi.org/TrstSvc/TrustedList/Svcstatus/granted</Status>
@@ -291,12 +276,7 @@
                                 <additionalServiceInfoUri>http://uri.etsi.org/TrstSvc/TrustedList/SvcInfoExt/ForeSignatures</additionalServiceInfoUri>
                             </AdditionalServiceInfoUris>
                         </TrustedService>
-<<<<<<< HEAD
-                        <TrustedService>
-							<ServiceDigitalIdentifier>702DD5C1A093CF0A9D71FADD9BF9A7C5857D89FB73B716E867228B3C2BEB968F</ServiceDigitalIdentifier>
-=======
-                        <TrustedService ServiceDigitalIdentifier="C-702DD5C1A093CF0A9D71FADD9BF9A7C5857D89FB73B716E867228B3C2BEB968F">
->>>>>>> 49c412d9
+                        <TrustedService ServiceDigitalIdentifier="C-702DD5C1A093CF0A9D71FADD9BF9A7C5857D89FB73B716E867228B3C2BEB968F">
                    			<ServiceName>CN=Belgium Root CA4, C=BE</ServiceName>
                             <ServiceType>http://uri.etsi.org/TrstSvc/Svctype/CA/QC</ServiceType>
                             <Status>http://uri.etsi.org/TrstSvc/TrustedList/Svcstatus/undersupervision</Status>
@@ -369,12 +349,7 @@
                     <TSPRegistrationIdentifier>VATDE-2034822604</TSPRegistrationIdentifier>
                     <CountryCode>BE</CountryCode>
                     <TrustedServices>
-<<<<<<< HEAD
-                        <TrustedService>
-							<ServiceDigitalIdentifier>702DD5C1A093CF0A9D71FADD9BF9A7C5857D89FB73B716E867228B3C2BEB968F</ServiceDigitalIdentifier>
-=======
-                        <TrustedService ServiceDigitalIdentifier="C-702DD5C1A093CF0A9D71FADD9BF9A7C5857D89FB73B716E867228B3C2BEB968F">
->>>>>>> 49c412d9
+                        <TrustedService ServiceDigitalIdentifier="C-702DD5C1A093CF0A9D71FADD9BF9A7C5857D89FB73B716E867228B3C2BEB968F">
                    			<ServiceName>CN=Belgium Root CA4, C=BE</ServiceName>
                             <ServiceType>http://uri.etsi.org/TrstSvc/Svctype/CA/QC</ServiceType>
                             <Status>http://uri.etsi.org/TrstSvc/TrustedList/Svcstatus/granted</Status>
@@ -441,12 +416,7 @@
                     <TSPRegistrationIdentifier>VATDE-2034822604</TSPRegistrationIdentifier>
                     <CountryCode>BE</CountryCode>
                     <TrustedServices>
-<<<<<<< HEAD
-                        <TrustedService>
-							<ServiceDigitalIdentifier>702DD5C1A093CF0A9D71FADD9BF9A7C5857D89FB73B716E867228B3C2BEB968F</ServiceDigitalIdentifier>
-=======
-                        <TrustedService ServiceDigitalIdentifier="C-702DD5C1A093CF0A9D71FADD9BF9A7C5857D89FB73B716E867228B3C2BEB968F">
->>>>>>> 49c412d9
+                        <TrustedService ServiceDigitalIdentifier="C-702DD5C1A093CF0A9D71FADD9BF9A7C5857D89FB73B716E867228B3C2BEB968F">
                    			<ServiceName>CN=Belgium Root CA4, C=BE</ServiceName>
                             <ServiceType>http://uri.etsi.org/TrstSvc/Svctype/CA/QC</ServiceType>
                             <Status>http://uri.etsi.org/TrstSvc/TrustedList/Svcstatus/granted</Status>
@@ -456,12 +426,7 @@
                                 <additionalServiceInfoUri>http://uri.etsi.org/TrstSvc/TrustedList/SvcInfoExt/ForeSignatures</additionalServiceInfoUri>
                             </AdditionalServiceInfoUris>
                         </TrustedService>
-<<<<<<< HEAD
-                        <TrustedService>
-							<ServiceDigitalIdentifier>702DD5C1A093CF0A9D71FADD9BF9A7C5857D89FB73B716E867228B3C2BEB968F</ServiceDigitalIdentifier>
-=======
-                        <TrustedService ServiceDigitalIdentifier="C-702DD5C1A093CF0A9D71FADD9BF9A7C5857D89FB73B716E867228B3C2BEB968F">
->>>>>>> 49c412d9
+                        <TrustedService ServiceDigitalIdentifier="C-702DD5C1A093CF0A9D71FADD9BF9A7C5857D89FB73B716E867228B3C2BEB968F">
                    			<ServiceName>CN=Belgium Root CA4, C=BE</ServiceName>
                             <ServiceType>http://uri.etsi.org/TrstSvc/Svctype/CA/QC</ServiceType>
                             <Status>http://uri.etsi.org/TrstSvc/TrustedList/Svcstatus/undersupervision</Status>
