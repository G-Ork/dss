--- conflicted
+++ resolved
@@ -121,12 +121,7 @@
                     <TSPRegistrationIdentifier>VATLU-20976985</TSPRegistrationIdentifier>
                     <CountryCode>LU</CountryCode>
                     <TrustedServices>
-<<<<<<< HEAD
-                        <TrustedService>
-                        	<ServiceDigitalIdentifier>BED0F19ED46D94900D2A9FCD7C6F660B61FF7588D8B71CF8F279D5FAA3021CCF</ServiceDigitalIdentifier>
-=======
                         <TrustedService ServiceDigitalIdentifier="C-BED0F19ED46D94900D2A9FCD7C6F660B61FF7588D8B71CF8F279D5FAA3021CCF">
->>>>>>> 49c412d9
                             <ServiceName>LuxTrust Global Qualified Certification Authority 3</ServiceName>
                             <ServiceType>http://uri.etsi.org/TrstSvc/Svctype/CA/QC</ServiceType>
                             <Status>http://uri.etsi.org/TrstSvc/TrustedList/Svcstatus/granted</Status>
@@ -136,12 +131,7 @@
                                 <additionalServiceInfoUri>http://uri.etsi.org/TrstSvc/TrustedList/SvcInfoExt/ForeSeals</additionalServiceInfoUri>
                             </AdditionalServiceInfoUris>
                         </TrustedService>
-<<<<<<< HEAD
-                        <TrustedService>
-                        	<ServiceDigitalIdentifier>BED0F19ED46D94900D2A9FCD7C6F660B61FF7588D8B71CF8F279D5FAA3021CCF</ServiceDigitalIdentifier>
-=======
                         <TrustedService ServiceDigitalIdentifier="C-BED0F19ED46D94900D2A9FCD7C6F660B61FF7588D8B71CF8F279D5FAA3021CCF">
->>>>>>> 49c412d9
                             <ServiceName>LuxTrust Global Qualified Certification Authority 3</ServiceName>
                             <ServiceType>http://uri.etsi.org/TrstSvc/Svctype/CA/QC</ServiceType>
                             <Status>http://uri.etsi.org/TrstSvc/TrustedList/Svcstatus/granted</Status>
@@ -151,12 +141,7 @@
                                 <additionalServiceInfoUri>http://uri.etsi.org/TrstSvc/TrustedList/SvcInfoExt/ForeSignatures</additionalServiceInfoUri>
                             </AdditionalServiceInfoUris>
                         </TrustedService>
-<<<<<<< HEAD
-                        <TrustedService>
-                        	<ServiceDigitalIdentifier>BED0F19ED46D94900D2A9FCD7C6F660B61FF7588D8B71CF8F279D5FAA3021CCF</ServiceDigitalIdentifier>
-=======
                         <TrustedService ServiceDigitalIdentifier="C-BED0F19ED46D94900D2A9FCD7C6F660B61FF7588D8B71CF8F279D5FAA3021CCF">
->>>>>>> 49c412d9
                             <ServiceName>LuxTrust Global Qualified Certification Authority 3</ServiceName>
                             <ServiceType>http://uri.etsi.org/TrstSvc/Svctype/CA/QC</ServiceType>
                             <Status>http://uri.etsi.org/TrstSvc/TrustedList/Svcstatus/undersupervision</Status>
@@ -167,13 +152,10 @@
                 </TrustedServiceProvider>
             </TrustedServiceProviders>
             <Revocations/>
-<<<<<<< HEAD
-=======
             <DigestAlgoAndValue>
                 <DigestMethod>SHA1</DigestMethod>
                 <DigestValue>VuHR1lHCilRZpzZgmx6vmObG3hA=</DigestValue>
             </DigestAlgoAndValue>
->>>>>>> 49c412d9
         </Certificate>
         <Certificate Id="C-81DD4CAD9AA0D9DC473CD1AFCB14DB23D637EBF2FF4559AA277924D0250621F2">
             <SubjectDistinguishedName Format="CANONICAL">c=fr,o=cryptolog international,ou=0002 43912916400026,cn=universign timestamping unit 021</SubjectDistinguishedName>
@@ -228,12 +210,7 @@
                     <TSPRegistrationIdentifier>VATFR-46439129164</TSPRegistrationIdentifier>
                     <CountryCode>FR</CountryCode>
                     <TrustedServices>
-<<<<<<< HEAD
-                        <TrustedService>
-                        	<ServiceDigitalIdentifier>9CF3C96697B720589B10CC13B8A2BD35FFBC417B7050A3820AF599A439DE75E5</ServiceDigitalIdentifier>
-=======
                         <TrustedService ServiceDigitalIdentifier="C-9CF3C96697B720589B10CC13B8A2BD35FFBC417B7050A3820AF599A439DE75E5">
->>>>>>> 49c412d9
                             <ServiceName>Certification Authority for Universign Time Stamping 2015</ServiceName>
                             <ServiceType>http://uri.etsi.org/TrstSvc/Svctype/CA/PKC</ServiceType>
                             <Status>http://uri.etsi.org/TrstSvc/TrustedList/Svcstatus/recognisedatnationallevel</Status>
@@ -247,13 +224,10 @@
                     <Status>true</Status>
                 </CertificateRevocation>
             </Revocations>
-<<<<<<< HEAD
-=======
             <DigestAlgoAndValue>
                 <DigestMethod>SHA1</DigestMethod>
                 <DigestValue>CPAR2aMafE51hsHQENTQcKe6lWA=</DigestValue>
             </DigestAlgoAndValue>
->>>>>>> 49c412d9
         </Certificate>
         <Certificate Id="C-9CF3C96697B720589B10CC13B8A2BD35FFBC417B7050A3820AF599A439DE75E5">
             <SubjectDistinguishedName Format="CANONICAL">cn=universign timestamping ca 2015,ou=0002 43912916400026,o=cryptolog international,c=fr</SubjectDistinguishedName>
@@ -302,23 +276,13 @@
                     <TSPRegistrationIdentifier>VATFR-46439129164</TSPRegistrationIdentifier>
                     <CountryCode>FR</CountryCode>
                     <TrustedServices>
-<<<<<<< HEAD
-                        <TrustedService>
-                        	<ServiceDigitalIdentifier>9CF3C96697B720589B10CC13B8A2BD35FFBC417B7050A3820AF599A439DE75E5</ServiceDigitalIdentifier>
-=======
                         <TrustedService ServiceDigitalIdentifier="C-9CF3C96697B720589B10CC13B8A2BD35FFBC417B7050A3820AF599A439DE75E5">
->>>>>>> 49c412d9
                             <ServiceName>Certification Authority for Universign Time Stamping 2015</ServiceName>
                             <ServiceType>http://uri.etsi.org/TrstSvc/Svctype/CA/PKC</ServiceType>
                             <Status>http://uri.etsi.org/TrstSvc/TrustedList/Svcstatus/recognisedatnationallevel</Status>
                             <StartDate>2016-06-30T22:00:00</StartDate>
                         </TrustedService>
-<<<<<<< HEAD
-                        <TrustedService>
-                        	<ServiceDigitalIdentifier>9CF3C96697B720589B10CC13B8A2BD35FFBC417B7050A3820AF599A439DE75E5</ServiceDigitalIdentifier>
-=======
                         <TrustedService ServiceDigitalIdentifier="C-9CF3C96697B720589B10CC13B8A2BD35FFBC417B7050A3820AF599A439DE75E5">
->>>>>>> 49c412d9
                             <ServiceName>Certification Authority for Universign Time Stamping 2015</ServiceName>
                             <ServiceType>http://uri.etsi.org/TrstSvc/Svctype/CA/PKC</ServiceType>
                             <Status>http://uri.etsi.org/TrstSvc/TrustedList/Svcstatus/accredited</Status>
@@ -329,13 +293,10 @@
                 </TrustedServiceProvider>
             </TrustedServiceProviders>
             <Revocations/>
-<<<<<<< HEAD
-=======
             <DigestAlgoAndValue>
                 <DigestMethod>SHA1</DigestMethod>
                 <DigestValue>ZWVjr7hEZgvQtCGLkeGXbI6NHXM=</DigestValue>
             </DigestAlgoAndValue>
->>>>>>> 49c412d9
         </Certificate>
         <Certificate Id="C-05EB1A1653BC225BE23A3428AE4C90487C9A109703E81828DC1C6FD78274CFBD">
             <SubjectDistinguishedName Format="CANONICAL">cn=luxtrust s.a. ocsp server,ou=pki entity,o=luxtrust s.a.,c=lu</SubjectDistinguishedName>
@@ -388,12 +349,7 @@
                     <TSPRegistrationIdentifier>VATLU-20976985</TSPRegistrationIdentifier>
                     <CountryCode>LU</CountryCode>
                     <TrustedServices>
-<<<<<<< HEAD
-                        <TrustedService>
-                        	<ServiceDigitalIdentifier>BED0F19ED46D94900D2A9FCD7C6F660B61FF7588D8B71CF8F279D5FAA3021CCF</ServiceDigitalIdentifier>
-=======
                         <TrustedService ServiceDigitalIdentifier="C-BED0F19ED46D94900D2A9FCD7C6F660B61FF7588D8B71CF8F279D5FAA3021CCF">
->>>>>>> 49c412d9
                             <ServiceName>LuxTrust Global Qualified Certification Authority 3</ServiceName>
                             <ServiceType>http://uri.etsi.org/TrstSvc/Svctype/CA/QC</ServiceType>
                             <Status>http://uri.etsi.org/TrstSvc/TrustedList/Svcstatus/granted</Status>
@@ -403,12 +359,7 @@
                                 <additionalServiceInfoUri>http://uri.etsi.org/TrstSvc/TrustedList/SvcInfoExt/ForeSeals</additionalServiceInfoUri>
                             </AdditionalServiceInfoUris>
                         </TrustedService>
-<<<<<<< HEAD
-                        <TrustedService>
-                        	<ServiceDigitalIdentifier>BED0F19ED46D94900D2A9FCD7C6F660B61FF7588D8B71CF8F279D5FAA3021CCF</ServiceDigitalIdentifier>
-=======
                         <TrustedService ServiceDigitalIdentifier="C-BED0F19ED46D94900D2A9FCD7C6F660B61FF7588D8B71CF8F279D5FAA3021CCF">
->>>>>>> 49c412d9
                             <ServiceName>LuxTrust Global Qualified Certification Authority 3</ServiceName>
                             <ServiceType>http://uri.etsi.org/TrstSvc/Svctype/CA/QC</ServiceType>
                             <Status>http://uri.etsi.org/TrstSvc/TrustedList/Svcstatus/granted</Status>
@@ -495,12 +446,7 @@
                     <TSPRegistrationIdentifier>VATLU-20976985</TSPRegistrationIdentifier>
                     <CountryCode>LU</CountryCode>
                     <TrustedServices>
-<<<<<<< HEAD
-                        <TrustedService>
-                        	<ServiceDigitalIdentifier>BED0F19ED46D94900D2A9FCD7C6F660B61FF7588D8B71CF8F279D5FAA3021CCF</ServiceDigitalIdentifier>
-=======
                         <TrustedService ServiceDigitalIdentifier="C-BED0F19ED46D94900D2A9FCD7C6F660B61FF7588D8B71CF8F279D5FAA3021CCF">
->>>>>>> 49c412d9
                             <ServiceName>LuxTrust Global Qualified Certification Authority 3</ServiceName>
                             <ServiceType>http://uri.etsi.org/TrstSvc/Svctype/CA/QC</ServiceType>
                             <Status>http://uri.etsi.org/TrstSvc/TrustedList/Svcstatus/granted</Status>
@@ -511,12 +457,7 @@
                                 <additionalServiceInfoUri>http://uri.etsi.org/TrstSvc/TrustedList/SvcInfoExt/ForeSeals</additionalServiceInfoUri>
                             </AdditionalServiceInfoUris>
                         </TrustedService>
-<<<<<<< HEAD
-                        <TrustedService>
-                        	<ServiceDigitalIdentifier>BED0F19ED46D94900D2A9FCD7C6F660B61FF7588D8B71CF8F279D5FAA3021CCF</ServiceDigitalIdentifier>
-=======
                         <TrustedService ServiceDigitalIdentifier="C-BED0F19ED46D94900D2A9FCD7C6F660B61FF7588D8B71CF8F279D5FAA3021CCF">
->>>>>>> 49c412d9
                             <ServiceName>LuxTrust Global Qualified Certification Authority 3</ServiceName>
                             <ServiceType>http://uri.etsi.org/TrstSvc/Svctype/CA/QC</ServiceType>
                             <Status>http://uri.etsi.org/TrstSvc/TrustedList/Svcstatus/granted</Status>
@@ -593,12 +534,7 @@
                     <TSPRegistrationIdentifier>VATFR-46439129164</TSPRegistrationIdentifier>
                     <CountryCode>FR</CountryCode>
                     <TrustedServices>
-<<<<<<< HEAD
-                        <TrustedService>
-                        	<ServiceDigitalIdentifier>9CF3C96697B720589B10CC13B8A2BD35FFBC417B7050A3820AF599A439DE75E5</ServiceDigitalIdentifier>
-=======
                         <TrustedService ServiceDigitalIdentifier="C-BED0F19ED46D94900D2A9FCD7C6F660B61FF7588D8B71CF8F279D5FAA3021CCF">
->>>>>>> 49c412d9
                             <ServiceName>Certification Authority for Universign Time Stamping 2015</ServiceName>
                             <ServiceType>http://uri.etsi.org/TrstSvc/Svctype/CA/PKC</ServiceType>
                             <Status>http://uri.etsi.org/TrstSvc/TrustedList/Svcstatus/recognisedatnationallevel</Status>
@@ -655,13 +591,10 @@
             <QCTypes/>
             <TrustedServiceProviders/>
             <Revocations/>
-<<<<<<< HEAD
-=======
             <DigestAlgoAndValue>
                 <DigestMethod>SHA256</DigestMethod>
                 <DigestValue>VEVfcSnCCxRHxBj5lxaPJMWPxQI79dpb4utuHdiQLtU=</DigestValue>
             </DigestAlgoAndValue>
->>>>>>> 49c412d9
         </Certificate>
     </UsedCertificates>
     <UsedRevocations>
