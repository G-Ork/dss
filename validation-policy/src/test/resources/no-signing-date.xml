--- conflicted
+++ resolved
@@ -110,12 +110,7 @@
                     <TSPRegistrationIdentifier>VATDE-280226043</TSPRegistrationIdentifier>
                     <CountryCode>NL</CountryCode>
                     <TrustedServices>
-<<<<<<< HEAD
-                        <TrustedService>
-                        	<ServiceDigitalIdentifier>ADDFFA6FD0809A54A9F0B31FD25F74BF7F2D7AE11C80FD99DAA0FB603A65CD0E</ServiceDigitalIdentifier>
-=======
                         <TrustedService ServiceDigitalIdentifier="C-ADDFFA6FD0809A54A9F0B31FD25F74BF7F2D7AE11C80FD99DAA0FB603A65CD0E">
->>>>>>> 49c412d9
 		                    <ServiceName>QuoVadis EU Issuing Certification Authority G3</ServiceName>
                             <ServiceType>http://uri.etsi.org/TrstSvc/Svctype/CA/QC</ServiceType>
                             <Status>http://uri.etsi.org/TrstSvc/TrustedList/Svcstatus/granted</Status>
@@ -124,12 +119,7 @@
                                 <additionalServiceInfoUri>http://uri.etsi.org/TrstSvc/TrustedList/SvcInfoExt/ForeSignatures</additionalServiceInfoUri>
                             </AdditionalServiceInfoUris>
                         </TrustedService>
-<<<<<<< HEAD
-                        <TrustedService>
-                        	<ServiceDigitalIdentifier>ADDFFA6FD0809A54A9F0B31FD25F74BF7F2D7AE11C80FD99DAA0FB603A65CD0E</ServiceDigitalIdentifier>
-=======
                         <TrustedService ServiceDigitalIdentifier="C-ADDFFA6FD0809A54A9F0B31FD25F74BF7F2D7AE11C80FD99DAA0FB603A65CD0E">
->>>>>>> 49c412d9
 		                    <ServiceName>QuoVadis EU Issuing Certification Authority G3</ServiceName>
                             <ServiceType>http://uri.etsi.org/TrstSvc/Svctype/CA/QC</ServiceType>
                             <Status>http://uri.etsi.org/TrstSvc/TrustedList/Svcstatus/accredited</Status>
@@ -193,12 +183,7 @@
                     <TSPRegistrationIdentifier>VATDE-280226043</TSPRegistrationIdentifier>
                     <CountryCode>NL</CountryCode>
                     <TrustedServices>
-<<<<<<< HEAD
-                        <TrustedService>
-                        	<ServiceDigitalIdentifier>ADDFFA6FD0809A54A9F0B31FD25F74BF7F2D7AE11C80FD99DAA0FB603A65CD0E</ServiceDigitalIdentifier>
-=======
                         <TrustedService ServiceDigitalIdentifier="C-ADDFFA6FD0809A54A9F0B31FD25F74BF7F2D7AE11C80FD99DAA0FB603A65CD0E">
->>>>>>> 49c412d9
 		                    <ServiceName>QuoVadis EU Issuing Certification Authority G3</ServiceName>
                             <ServiceType>http://uri.etsi.org/TrstSvc/Svctype/CA/QC</ServiceType>
                             <Status>http://uri.etsi.org/TrstSvc/TrustedList/Svcstatus/granted</Status>
@@ -277,12 +262,7 @@
                     <TSPRegistrationIdentifier>VATDE-280226043</TSPRegistrationIdentifier>
                     <CountryCode>NL</CountryCode>
                     <TrustedServices>
-<<<<<<< HEAD
-                        <TrustedService>
-                        	<ServiceDigitalIdentifier>ADDFFA6FD0809A54A9F0B31FD25F74BF7F2D7AE11C80FD99DAA0FB603A65CD0E</ServiceDigitalIdentifier>
-=======
                         <TrustedService ServiceDigitalIdentifier="C-ADDFFA6FD0809A54A9F0B31FD25F74BF7F2D7AE11C80FD99DAA0FB603A65CD0E">
->>>>>>> 49c412d9
 		                    <ServiceName>QuoVadis EU Issuing Certification Authority G3</ServiceName>
                             <ServiceType>http://uri.etsi.org/TrstSvc/Svctype/CA/QC</ServiceType>
                             <Status>http://uri.etsi.org/TrstSvc/TrustedList/Svcstatus/granted</Status>
