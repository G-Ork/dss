/**
 * DSS - Digital Signature Services
 * Copyright (C) 2015 European Commission, provided under the CEF programme
 * 
 * This file is part of the "DSS - Digital Signature Services" project.
 * 
 * This library is free software; you can redistribute it and/or
 * modify it under the terms of the GNU Lesser General Public
 * License as published by the Free Software Foundation; either
 * version 2.1 of the License, or (at your option) any later version.
 * 
 * This library is distributed in the hope that it will be useful,
 * but WITHOUT ANY WARRANTY; without even the implied warranty of
 * MERCHANTABILITY or FITNESS FOR A PARTICULAR PURPOSE.  See the GNU
 * Lesser General Public License for more details.
 * 
 * You should have received a copy of the GNU Lesser General Public
 * License along with this library; if not, write to the Free Software
 * Foundation, Inc., 51 Franklin Street, Fifth Floor, Boston, MA  02110-1301  USA
 */
package eu.europa.esig.dss.validation.process.vpfswatsp;

import java.util.ArrayList;
import java.util.Date;
import java.util.HashMap;
import java.util.HashSet;
import java.util.List;
import java.util.Map;
import java.util.Set;

import eu.europa.esig.dss.detailedreport.jaxb.XmlProofOfExistence;
import eu.europa.esig.dss.diagnostic.CertificateRevocationWrapper;
import eu.europa.esig.dss.diagnostic.CertificateWrapper;
import eu.europa.esig.dss.diagnostic.DiagnosticData;
import eu.europa.esig.dss.diagnostic.SignatureWrapper;
import eu.europa.esig.dss.diagnostic.TimestampWrapper;
import eu.europa.esig.dss.diagnostic.jaxb.XmlTimestampedObject;
import eu.europa.esig.dss.utils.Utils;

/**
 * 5.6.2.3 POE extraction
 * 5.6.2.3.1 Description
 * This building block derives POEs from a given time-stamp. Assumptions:
 * - The time-stamp validation has returned PASSED.
 * - The cryptographic hash function used in the time-stamp (messageImprint.hashAlgorithm) is considered
 * reliable at current time or, if this is not the case, a PoE for that time-stamp exists for a time when the hash
 * function has still been considered reliable.
 * In the simple case, a time-stamp gives a POE for each data item protected by the time-stamp at the generation
 * date/time of the token.
 * EXAMPLE: A time-stamp on the signature value gives a POE of the signature value at the generation date/time
 * of the time-stamp.
 * A time-stamp can also give an indirect POE when it is computed on the hash value of some data instead of the data
 * itself. A POE for DATA at T1 can be derived from the time-stamp:
 * - If there is a POE for h(DATA) at a date T1,where h is a cryptographic hash function and DATA is some data
 * (e.g. a certificate),
 * - if h is asserted in the cryptographic constraints to be trusted until at least a date T after T1; and
 * - if there is a POE for DATA at a date T after T1.
 */
public class POEExtraction {

	/**
	 * Map of proofs of existence by token ids
	 */
	private Map<String, List<XmlProofOfExistence>> poe = new HashMap<String, List<XmlProofOfExistence>>();

	public void init(DiagnosticData diagnosticData, XmlProofOfExistence proofOfExistence) {

		Set<SignatureWrapper> signatures = diagnosticData.getAllSignatures();
		for (SignatureWrapper signature : signatures) {
			addPOE(signature.getId(), proofOfExistence);
		}
		Set<TimestampWrapper> timestamps = diagnosticData.getTimestampSet();
		for (TimestampWrapper timestamp : timestamps) {
			addPOE(timestamp.getId(), proofOfExistence);
		}
		List<CertificateWrapper> usedCertificates = diagnosticData.getUsedCertificates();
		for (CertificateWrapper certificate : usedCertificates) {
			addPOE(certificate.getId(), proofOfExistence);
			List<CertificateRevocationWrapper> revocations = certificate.getCertificateRevocationData();
			if (Utils.isCollectionNotEmpty(revocations)) {
				for (CertificateRevocationWrapper revocation : revocations) {
					addPOE(revocation.getId(), proofOfExistence);
				}
			}
		}
	}
	
	public void collectAllPOE(DiagnosticData diagnosticData) {
		for (TimestampWrapper timestamp : diagnosticData.getTimestampSet()) {
			extractPOE(timestamp);
		}
	}

	public void extractPOE(TimestampWrapper timestamp) {
		List<XmlTimestampedObject> timestampedObjects = timestamp.getTimestampedObjects();
		if (Utils.isCollectionNotEmpty(timestampedObjects)) {
			XmlProofOfExistence poe = new XmlProofOfExistence();
			poe.setTimestampId(timestamp.getId());
			poe.setTime(timestamp.getProductionTime());

			for (XmlTimestampedObject xmlTimestampedObject : timestampedObjects) {
<<<<<<< HEAD
				if (Utils.isStringNotEmpty(xmlTimestampedObject.getId())) {
					// SIGNATURES and TIMESTAMPS
					addPOE(xmlTimestampedObject.getId(), productionTime);
				} else if (TimestampedObjectType.CERTIFICATE == xmlTimestampedObject.getCategory()) {
					Set<String> certificateIds = getCertificateIdsByDigest(xmlTimestampedObject.getDigestAlgoAndValue(), diagnosticData);
					for (String certificateId : certificateIds) {
						addPOE(certificateId, productionTime);
					}
				} else if (TimestampedObjectType.REVOCATION == xmlTimestampedObject.getCategory()) {
					Set<String> revocationIds = getRevocationIdsByDigest(xmlTimestampedObject.getDigestAlgoAndValue(), diagnosticData);
					for (String revocationId : revocationIds) {
						addPOE(revocationId, productionTime);
					}
				}
=======
				addPOE(xmlTimestampedObject.getToken().getId(), poe);
>>>>>>> 49c412d9
			}
		}
	}

<<<<<<< HEAD
	private Set<String> getCertificateIdsByDigest(XmlDigestAlgoAndValue digestAlgoValue, DiagnosticData diagnosticData) {
		Set<String> result = new HashSet<String>();
		List<CertificateWrapper> certificates = diagnosticData.getUsedCertificates();
		if (Utils.isCollectionNotEmpty(certificates)) {
			for (CertificateWrapper certificate : certificates) {
				List<XmlDigestAlgoAndValue> digestAlgAndValues = certificate.getDigestAlgoAndValues();
				if (Utils.isCollectionNotEmpty(digestAlgAndValues)) {
					for (XmlDigestAlgoAndValue certificateDigestAndValue : digestAlgAndValues) {
						if (isDigestAndAlgoEquals(digestAlgoValue, certificateDigestAndValue)) {
							result.add(certificate.getId());
						}
					}
				}
=======
	private void addPOE(String tokenId, XmlProofOfExistence proofOfExistence) {
		if (proofOfExistence != null) {
			List<XmlProofOfExistence> poesById = poe.get(tokenId);
			if (poesById == null) {
				poesById = new ArrayList<XmlProofOfExistence>();
				poe.put(tokenId, poesById);
>>>>>>> 49c412d9
			}
			poesById.add(proofOfExistence);
		}
<<<<<<< HEAD
		return result;
	}

	private Set<String> getRevocationIdsByDigest(XmlDigestAlgoAndValue digestAlgoValue, DiagnosticData diagnosticData) {
		Set<String> result = new HashSet<String>();
		List<CertificateWrapper> certificates = diagnosticData.getUsedCertificates();
		if (Utils.isCollectionNotEmpty(certificates)) {
			for (CertificateWrapper certificate : certificates) {
				Set<RevocationWrapper> revocations = certificate.getRevocationData();
				if (Utils.isCollectionNotEmpty(revocations)) {
					for (RevocationWrapper revocationData : revocations) {
						List<XmlDigestAlgoAndValue> digestAlgAndValues = revocationData.getDigestAlgoAndValues();
						for (XmlDigestAlgoAndValue revocDigestAndValue : digestAlgAndValues) {
							if (isDigestAndAlgoEquals(digestAlgoValue, revocDigestAndValue)) {
								result.add(revocationData.getId());
							}
						}
					}
				}
			}
		}
		return result;
	}

	private boolean isDigestAndAlgoEquals(XmlDigestAlgoAndValue expectedDigestAlgoValue, XmlDigestAlgoAndValue digestAlgoValue) {
		return Utils.areStringsEqual(expectedDigestAlgoValue.getDigestMethod(), digestAlgoValue.getDigestMethod())
				&& Utils.areStringsEqual(expectedDigestAlgoValue.getDigestValue(), digestAlgoValue.getDigestValue());
	}

	private void addPOE(String poeId, Date productionTime) {
		if (productionTime != null) {
			List<Date> datesById = poe.get(poeId);
			if (datesById == null) {
				datesById = new ArrayList<Date>();
				poe.put(poeId, datesById);
			}
			datesById.add(productionTime);
=======
	}
	
	public void addSignaturePOE(SignatureWrapper signature, XmlProofOfExistence proofOfExistence) {
		if (signature != null) {
			addPOE(signature.getId(), proofOfExistence);
>>>>>>> 49c412d9
		}
	}

	/**
	 * Returns true if there is a POE exists for a given id at (or before) the control time.
	 * 
	 */
	public boolean isPOEExists(final String tokenId, final Date controlTime) {
		List<XmlProofOfExistence> poes = poe.get(tokenId);
		if (poes != null) {
			for (XmlProofOfExistence poe : poes) {
				if (poe.getTime().compareTo(controlTime) < 0) {
					return true;
				}
			}
		}
		return false;
	}

	public Date getLowestPOETime(final String tokenId, final Date controlTime) {
		return getLowestPOE(tokenId, controlTime).getTime();
	}

	public XmlProofOfExistence getLowestPOE(final String tokenId, final Date controlTime) {
		XmlProofOfExistence lowestPOE = new XmlProofOfExistence();
		lowestPOE.setTime(controlTime);
		List<XmlProofOfExistence> poes = poe.get(tokenId);
		if (poes != null) {
			for (XmlProofOfExistence poe : poes) {
				if (poe.getTime().compareTo(lowestPOE.getTime()) <= 0) {
					lowestPOE = poe;
				}
			}
		}
		return lowestPOE;
	}

}<|MERGE_RESOLUTION|>--- conflicted
+++ resolved
@@ -23,7 +23,6 @@
 import java.util.ArrayList;
 import java.util.Date;
 import java.util.HashMap;
-import java.util.HashSet;
 import java.util.List;
 import java.util.Map;
 import java.util.Set;
@@ -99,98 +98,25 @@
 			poe.setTime(timestamp.getProductionTime());
 
 			for (XmlTimestampedObject xmlTimestampedObject : timestampedObjects) {
-<<<<<<< HEAD
-				if (Utils.isStringNotEmpty(xmlTimestampedObject.getId())) {
-					// SIGNATURES and TIMESTAMPS
-					addPOE(xmlTimestampedObject.getId(), productionTime);
-				} else if (TimestampedObjectType.CERTIFICATE == xmlTimestampedObject.getCategory()) {
-					Set<String> certificateIds = getCertificateIdsByDigest(xmlTimestampedObject.getDigestAlgoAndValue(), diagnosticData);
-					for (String certificateId : certificateIds) {
-						addPOE(certificateId, productionTime);
-					}
-				} else if (TimestampedObjectType.REVOCATION == xmlTimestampedObject.getCategory()) {
-					Set<String> revocationIds = getRevocationIdsByDigest(xmlTimestampedObject.getDigestAlgoAndValue(), diagnosticData);
-					for (String revocationId : revocationIds) {
-						addPOE(revocationId, productionTime);
-					}
-				}
-=======
 				addPOE(xmlTimestampedObject.getToken().getId(), poe);
->>>>>>> 49c412d9
 			}
 		}
 	}
 
-<<<<<<< HEAD
-	private Set<String> getCertificateIdsByDigest(XmlDigestAlgoAndValue digestAlgoValue, DiagnosticData diagnosticData) {
-		Set<String> result = new HashSet<String>();
-		List<CertificateWrapper> certificates = diagnosticData.getUsedCertificates();
-		if (Utils.isCollectionNotEmpty(certificates)) {
-			for (CertificateWrapper certificate : certificates) {
-				List<XmlDigestAlgoAndValue> digestAlgAndValues = certificate.getDigestAlgoAndValues();
-				if (Utils.isCollectionNotEmpty(digestAlgAndValues)) {
-					for (XmlDigestAlgoAndValue certificateDigestAndValue : digestAlgAndValues) {
-						if (isDigestAndAlgoEquals(digestAlgoValue, certificateDigestAndValue)) {
-							result.add(certificate.getId());
-						}
-					}
-				}
-=======
 	private void addPOE(String tokenId, XmlProofOfExistence proofOfExistence) {
 		if (proofOfExistence != null) {
 			List<XmlProofOfExistence> poesById = poe.get(tokenId);
 			if (poesById == null) {
 				poesById = new ArrayList<XmlProofOfExistence>();
 				poe.put(tokenId, poesById);
->>>>>>> 49c412d9
 			}
 			poesById.add(proofOfExistence);
 		}
-<<<<<<< HEAD
-		return result;
-	}
-
-	private Set<String> getRevocationIdsByDigest(XmlDigestAlgoAndValue digestAlgoValue, DiagnosticData diagnosticData) {
-		Set<String> result = new HashSet<String>();
-		List<CertificateWrapper> certificates = diagnosticData.getUsedCertificates();
-		if (Utils.isCollectionNotEmpty(certificates)) {
-			for (CertificateWrapper certificate : certificates) {
-				Set<RevocationWrapper> revocations = certificate.getRevocationData();
-				if (Utils.isCollectionNotEmpty(revocations)) {
-					for (RevocationWrapper revocationData : revocations) {
-						List<XmlDigestAlgoAndValue> digestAlgAndValues = revocationData.getDigestAlgoAndValues();
-						for (XmlDigestAlgoAndValue revocDigestAndValue : digestAlgAndValues) {
-							if (isDigestAndAlgoEquals(digestAlgoValue, revocDigestAndValue)) {
-								result.add(revocationData.getId());
-							}
-						}
-					}
-				}
-			}
-		}
-		return result;
-	}
-
-	private boolean isDigestAndAlgoEquals(XmlDigestAlgoAndValue expectedDigestAlgoValue, XmlDigestAlgoAndValue digestAlgoValue) {
-		return Utils.areStringsEqual(expectedDigestAlgoValue.getDigestMethod(), digestAlgoValue.getDigestMethod())
-				&& Utils.areStringsEqual(expectedDigestAlgoValue.getDigestValue(), digestAlgoValue.getDigestValue());
-	}
-
-	private void addPOE(String poeId, Date productionTime) {
-		if (productionTime != null) {
-			List<Date> datesById = poe.get(poeId);
-			if (datesById == null) {
-				datesById = new ArrayList<Date>();
-				poe.put(poeId, datesById);
-			}
-			datesById.add(productionTime);
-=======
 	}
 	
 	public void addSignaturePOE(SignatureWrapper signature, XmlProofOfExistence proofOfExistence) {
 		if (signature != null) {
 			addPOE(signature.getId(), proofOfExistence);
->>>>>>> 49c412d9
 		}
 	}
 
