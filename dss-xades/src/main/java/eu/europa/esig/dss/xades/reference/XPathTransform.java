/**
 * DSS - Digital Signature Services
 * Copyright (C) 2015 European Commission, provided under the CEF programme
 * 
 * This file is part of the "DSS - Digital Signature Services" project.
 * 
 * This library is free software; you can redistribute it and/or
 * modify it under the terms of the GNU Lesser General Public
 * License as published by the Free Software Foundation; either
 * version 2.1 of the License, or (at your option) any later version.
 * 
 * This library is distributed in the hope that it will be useful,
 * but WITHOUT ANY WARRANTY; without even the implied warranty of
 * MERCHANTABILITY or FITNESS FOR A PARTICULAR PURPOSE.  See the GNU
 * Lesser General Public License for more details.
 * 
 * You should have received a copy of the GNU Lesser General Public
 * License along with this library; if not, write to the Free Software
 * Foundation, Inc., 51 Franklin Street, Fifth Floor, Boston, MA  02110-1301  USA
 */
package eu.europa.esig.dss.xades.reference;

import java.util.Objects;

import org.apache.xml.security.transforms.Transforms;
import org.w3c.dom.Document;
import org.w3c.dom.Element;

import eu.europa.esig.dss.DomUtils;
import eu.europa.esig.dss.definition.DSSNamespace;
import eu.europa.esig.dss.definition.xmldsig.XMLDSigElement;
import eu.europa.esig.dss.xades.definition.XAdESNamespaces;

public class XPathTransform extends ComplexTransform {
	
	protected final String xPathExpression;

	public XPathTransform( String xPathExpression) {
		this(XAdESNamespaces.XMLDSIG, Transforms.TRANSFORM_XPATH, xPathExpression);
	}
	
<<<<<<< HEAD
	protected XPathTransform(String algorithm, String xPathExpression) {
		super(algorithm);
		Objects.requireNonNull(xPathExpression, "xPathExpression cannot be null!");
		this.xPathExpression = xPathExpression;
=======
	public XPathTransform(DSSNamespace xmlDSigNamespace, String xPathExpression) {
		this(xmlDSigNamespace, Transforms.TRANSFORM_XPATH, xPathExpression);
>>>>>>> 7cc2b71e
	}
	
	protected XPathTransform(DSSNamespace xmlDSigNamespace, String algorithm, String xPathExpression) {
		super(xmlDSigNamespace, algorithm);
		this.xPathExpression = xPathExpression;
	}
	
	@Override
	public Element createTransform(Document document, Element parentNode) {
		final Element transform = super.createTransform(document, parentNode);
		return DomUtils.addTextElement(document, transform, namespace, XMLDSigElement.XPATH, xPathExpression);
	}

}<|MERGE_RESOLUTION|>--- conflicted
+++ resolved
@@ -39,19 +39,13 @@
 		this(XAdESNamespaces.XMLDSIG, Transforms.TRANSFORM_XPATH, xPathExpression);
 	}
 	
-<<<<<<< HEAD
-	protected XPathTransform(String algorithm, String xPathExpression) {
-		super(algorithm);
-		Objects.requireNonNull(xPathExpression, "xPathExpression cannot be null!");
-		this.xPathExpression = xPathExpression;
-=======
 	public XPathTransform(DSSNamespace xmlDSigNamespace, String xPathExpression) {
 		this(xmlDSigNamespace, Transforms.TRANSFORM_XPATH, xPathExpression);
->>>>>>> 7cc2b71e
 	}
 	
 	protected XPathTransform(DSSNamespace xmlDSigNamespace, String algorithm, String xPathExpression) {
 		super(xmlDSigNamespace, algorithm);
+		Objects.requireNonNull(xPathExpression, "xPathExpression cannot be null!");
 		this.xPathExpression = xPathExpression;
 	}
 	
