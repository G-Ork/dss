/**
 * DSS - Digital Signature Services
 * Copyright (C) 2015 European Commission, provided under the CEF programme
 * 
 * This file is part of the "DSS - Digital Signature Services" project.
 * 
 * This library is free software; you can redistribute it and/or
 * modify it under the terms of the GNU Lesser General Public
 * License as published by the Free Software Foundation; either
 * version 2.1 of the License, or (at your option) any later version.
 * 
 * This library is distributed in the hope that it will be useful,
 * but WITHOUT ANY WARRANTY; without even the implied warranty of
 * MERCHANTABILITY or FITNESS FOR A PARTICULAR PURPOSE.  See the GNU
 * Lesser General Public License for more details.
 * 
 * You should have received a copy of the GNU Lesser General Public
 * License along with this library; if not, write to the Free Software
 * Foundation, Inc., 51 Franklin Street, Fifth Floor, Boston, MA  02110-1301  USA
 */
package eu.europa.esig.dss.xades.validation;

import java.io.ByteArrayOutputStream;
import java.io.IOException;
import java.util.HashSet;
import java.util.List;
import java.util.Set;

import org.apache.xml.security.exceptions.XMLSecurityException;
import org.apache.xml.security.signature.Reference;
import org.slf4j.Logger;
import org.slf4j.LoggerFactory;
import org.w3c.dom.Document;
import org.w3c.dom.Element;
import org.w3c.dom.NamedNodeMap;
import org.w3c.dom.Node;
import org.w3c.dom.NodeList;

import eu.europa.esig.dss.DomUtils;
import eu.europa.esig.dss.definition.xmldsig.XMLDSigPaths;
import eu.europa.esig.dss.enumerations.ArchiveTimestampType;
import eu.europa.esig.dss.enumerations.TimestampType;
import eu.europa.esig.dss.model.DSSDocument;
import eu.europa.esig.dss.model.DSSException;
import eu.europa.esig.dss.model.InMemoryDocument;
import eu.europa.esig.dss.utils.Utils;
import eu.europa.esig.dss.validation.timestamp.TimestampDataBuilder;
import eu.europa.esig.dss.validation.timestamp.TimestampInclude;
import eu.europa.esig.dss.validation.timestamp.TimestampToken;
import eu.europa.esig.dss.xades.DSSXMLUtils;
import eu.europa.esig.dss.xades.definition.XAdESPaths;
import eu.europa.esig.dss.xades.definition.xades132.XAdES132Element;
<<<<<<< HEAD
=======
import eu.europa.esig.dss.xades.definition.xades141.XAdES141Element;
import eu.europa.esig.dss.xades.reference.ReferenceOutputType;
>>>>>>> 7f22777f

public class XAdESTimestampDataBuilder implements TimestampDataBuilder {

	private static final Logger LOG = LoggerFactory.getLogger(XAdESTimestampDataBuilder.class);
	
	private final List<Reference> references;
	private final Element signature;
	
	private final XAdESPaths xadesPaths;

	public XAdESTimestampDataBuilder(final Element signature, final List<Reference> references, final XAdESPaths xadesPaths) {
		this.signature = signature;
		this.references = references;
		this.xadesPaths = xadesPaths;
	}

	@Override
	public DSSDocument getContentTimestampData(final TimestampToken timestampToken) {
		final TimestampType timeStampType = timestampToken.getTimeStampType();
		if (!timeStampType.isContentTimestamp()) {
			return null;
		}

		if (!checkTimestampTokenIncludes(timestampToken)) {
			throw new DSSException("The Included referencedData attribute is either not present or set to false!");
		}
		if (references.isEmpty()) {
			throw new DSSException("The method 'checkSignatureIntegrity' must be invoked first!");
		}

		final String canonicalizationMethod = timestampToken.getCanonicalizationMethod();
		final List<TimestampInclude> includes = timestampToken.getTimestampIncludes();

		try (ByteArrayOutputStream outputStream = new ByteArrayOutputStream()) {
			for (final Reference reference : references) {
				if (isContentTimestampedReference(reference, timeStampType, includes)) {
					byte[] referenceBytes = getReferenceBytes(reference, canonicalizationMethod);
					outputStream.write(referenceBytes);
				}
			}
			byte[] byteArray = outputStream.toByteArray();
			if (LOG.isTraceEnabled()) {
				LOG.trace("IndividualDataObjectsTimestampData/AllDataObjectsTimestampData bytes:");
				LOG.trace(new String(byteArray));
			}
			return new InMemoryDocument(byteArray);
		} catch (IOException | XMLSecurityException e) {
			if (LOG.isDebugEnabled()) {
				LOG.warn("Unable to extract IndividualDataObjectsTimestampData/AllDataObjectsTimestampData. Reason : {}", e.getMessage(), e);
			} else {
				LOG.warn("Unable to extract IndividualDataObjectsTimestampData/AllDataObjectsTimestampData. Reason : {}", e.getMessage());
			}
		}
		return null;

	}
	
	private byte[] getReferenceBytes(final Reference reference, final String canonicalizationMethod) throws XMLSecurityException {
		/*
		 * 1) process the retrieved ds:Reference element according to the reference-processing model of XMLDSIG [1]
		 * clause 4.4.3.2;
		 */
		byte[] referencedBytes = reference.getReferencedBytes();
		/*
		 * 2) if the result is a XML node set, canonicalize it as specified in clause 4.5; and
		 */
		if (ReferenceOutputType.NODE_SET.equals(DSSXMLUtils.getReferenceOutputType(reference)) && DomUtils.isDOM(referencedBytes)) {
			referencedBytes = DSSXMLUtils.canonicalize(canonicalizationMethod, referencedBytes);
		}
		if (LOG.isTraceEnabled()) {
			LOG.trace("ReferencedBytes : {}", new String(referencedBytes));
		}
		return referencedBytes;
	}

	/**
	 * This method ensures that all Include elements referring to the Reference elements have a referencedData
	 * attribute, which is set to "true". In case one of
	 * these Include elements has its referenceData set to false, the method returns false
	 *
	 * @param timestampToken
	 * @return
	 */
	private boolean checkTimestampTokenIncludes(final TimestampToken timestampToken) {
		final List<TimestampInclude> timestampIncludes = timestampToken.getTimestampIncludes();
		if (Utils.isCollectionNotEmpty(timestampIncludes)) {
			for (final TimestampInclude timestampInclude : timestampIncludes) {
				if (!timestampInclude.isReferencedData()) {
					return false;
				}
			}
		}
		return true;
	}

	private boolean isContentTimestampedReference(Reference reference, TimestampType timeStampType, List<TimestampInclude> includes) {
		if (TimestampType.ALL_DATA_OBJECTS_TIMESTAMP.equals(timeStampType)) {
			// All references are covered except the one referencing the SignedProperties
			return !DSSXMLUtils.isSignedProperties(reference, xadesPaths);
		} else {
			for (TimestampInclude timestampInclude : includes) {
				String id = timestampInclude.getURI();
				if (reference.getId().equals(id)) {
					return true;
				}
			}
			return false;
		}
	}

	@Override
	public DSSDocument getSignatureTimestampData(final TimestampToken timestampToken) {
		byte[] timestampData = getSignatureTimestampData(timestampToken, null);
		return new InMemoryDocument(timestampData);
	}
	
	/**
	 * Returns SignatureTimestamp Data for a new Timestamp
	 * @param canonicalizationMethod {@link String} canonicalization method to use
	 * @return timestamp data
	 */
	public byte[] getSignatureTimestampData(final String canonicalizationMethod) {
		return getSignatureTimestampData(null, canonicalizationMethod);
	}

	protected byte[] getSignatureTimestampData(final TimestampToken timestampToken, String canonicalizationMethod) {
		canonicalizationMethod = timestampToken != null ? timestampToken.getCanonicalizationMethod() : canonicalizationMethod;
		try (ByteArrayOutputStream buffer = new ByteArrayOutputStream()) {
			writeCanonicalizedValue(XMLDSigPaths.SIGNATURE_VALUE_PATH, canonicalizationMethod, buffer);
			final byte[] byteArray = buffer.toByteArray();
			if (LOG.isTraceEnabled()) {
				LOG.trace("Signature timestamp canonicalized string : \n{}", new String(byteArray));
			}
			return byteArray;
		} catch (IOException e) {
			throw new DSSException("Error when computing the SignatureTimestamp", e);
		}
	}

	@Override
	public DSSDocument getTimestampX1Data(final TimestampToken timestampToken) {
		byte[] timestampX1Data = getTimestampX1Data(timestampToken, null);
		return new InMemoryDocument(timestampX1Data);
	}
	
	/**
	 * Returns SigAndRefsTimestamp Data for a new Timestamp
	 * @param canonicalizationMethod {@link String} canonicalization method to use
	 * @return timestamp data
	 */
	public byte[] getTimestampX1Data(final String canonicalizationMethod) {
		return getTimestampX1Data(null, canonicalizationMethod);
	}

	protected byte[] getTimestampX1Data(final TimestampToken timestampToken, String canonicalizationMethod) {
		canonicalizationMethod = timestampToken != null ? timestampToken.getCanonicalizationMethod() : canonicalizationMethod;
		try (ByteArrayOutputStream buffer = new ByteArrayOutputStream()) {
			writeCanonicalizedValue(XMLDSigPaths.SIGNATURE_VALUE_PATH, canonicalizationMethod, buffer);
			final NodeList signatureTimeStampNode = DomUtils.getNodeList(signature, xadesPaths.getSignatureTimestampsPath());
			if (signatureTimeStampNode != null) {
				for (int ii = 0; ii < signatureTimeStampNode.getLength(); ii++) {
					final Node item = signatureTimeStampNode.item(ii);
					final byte[] canonicalizedValue = DSSXMLUtils.canonicalizeSubtree(canonicalizationMethod, item);
					buffer.write(canonicalizedValue);
				}
			}
			writeCanonicalizedValue(xadesPaths.getCompleteCertificateRefsPath(), canonicalizationMethod, buffer);
			writeCanonicalizedValue(xadesPaths.getCompleteRevocationRefsPath(), canonicalizationMethod, buffer);
			final byte[] byteArray = buffer.toByteArray();
			if (LOG.isTraceEnabled()) {
				LOG.trace("X1Timestamp (SigAndRefsTimeStamp) canonicalised string : \n{}", new String(byteArray));
			}
			return byteArray;
		} catch (IOException e) {
			throw new DSSException("Error when computing the SigAndRefsTimeStamp (X1Timestamp)", e);
		}
	}

	@Override
	public DSSDocument getTimestampX2Data(final TimestampToken timestampToken) {
		byte[] timestampX2Data = getTimestampX2Data(timestampToken, null);
		return new InMemoryDocument(timestampX2Data);
	}
	
	/**
	 * Returns RefsOnlyTimestamp Data for a new Timestamp
	 * @param canonicalizationMethod {@link String} canonicalization method to use
	 * @return timestamp data
	 */
	public byte[] getTimestampX2Data(final String canonicalizationMethod) {
		return getTimestampX2Data(null, canonicalizationMethod);
	}

	protected byte[] getTimestampX2Data(final TimestampToken timestampToken, String canonicalizationMethod) {
		canonicalizationMethod = timestampToken != null ? timestampToken.getCanonicalizationMethod() : canonicalizationMethod;
		try (ByteArrayOutputStream buffer = new ByteArrayOutputStream()) {

			writeCanonicalizedValue(xadesPaths.getCompleteCertificateRefsPath(), canonicalizationMethod, buffer);
			writeCanonicalizedValue(xadesPaths.getCompleteRevocationRefsPath(), canonicalizationMethod, buffer);

			final byte[] byteArray = buffer.toByteArray();
			if (LOG.isTraceEnabled()) {
				LOG.trace("TimestampX2Data (RefsOnlyTimeStamp) canonicalised string : \n{}", new String(byteArray));
			}
			return byteArray;
		} catch (IOException e) {
			throw new DSSException("Error when computing the RefsOnlyTimeStamp (TimestampX2D)", e);
		}
	}
	
	@Override
	public DSSDocument getArchiveTimestampData(final TimestampToken timestampToken) {
		// timestamp validation
		try {
			byte[] archiveTimestampData = getArchiveTimestampData(timestampToken, null);
			return new InMemoryDocument(archiveTimestampData);
		} catch (DSSException e) {
			LOG.error("Unable to get data for TimestampToken with Id '{}'. Reason : {}", timestampToken.getDSSIdAsString(), e.getMessage(), e);
			return null;
		}
	}
	
	/**
	 * Returns ArchiveTimestamp Data for a new Timestamp
	 * @param canonicalizationMethod {@link String} canonicalization method to use
	 * @return timestamp data
	 */
	public byte[] getArchiveTimestampData(final String canonicalizationMethod) {
		// timestamp creation
		return getArchiveTimestampData(null, canonicalizationMethod);
	}

	/**
	 * Gathers the data to be used to calculate the hash value sent to the TSA (messageImprint).
	 *
	 * @param timestampToken
	 *            {@code TimestampToken} to validate, or {@code null} when adding a new archive timestamp
	 * @param canonicalizationMethod
	 * @return {@code byte} array containing the canonicalized and concatenated timestamped data
	 */
	protected byte[] getArchiveTimestampData(final TimestampToken timestampToken, String canonicalizationMethod) {

		if (LOG.isTraceEnabled()) {
			LOG.trace("--->Get archive timestamp data : {}", (timestampToken == null ? "--> CREATION" : "--> VALIDATION"));
		}
		canonicalizationMethod = timestampToken != null ? timestampToken.getCanonicalizationMethod() : canonicalizationMethod;
		/**
		 * 8.2.1 Not distributed case<br>
		 *
		 * When xadesv141:ArchiveTimeStamp and all the unsigned properties covered by its time-stamp certificateToken
		 * have the same parent, this property uses
		 * the Implicit mechanism for all the time-stamped data objects. The input to the computation of the digest
		 * value MUST be built as follows:
		 * 
		 * 1) Initialize the final octet stream as an empty octet stream.
		 */
		try (ByteArrayOutputStream buffer = new ByteArrayOutputStream()) {

			/**
			 * 2) Take all the ds:Reference elements in their order of appearance within ds:SignedInfo referencing
			 * whatever the signer wants to sign including
			 * the SignedProperties element. Process each one as indicated below:<br>
			 * - Process the retrieved ds:Reference element according to the reference processing model of XMLDSIG.<br>
			 * - If the result is a XML node set, canonicalize it. If ds:Canonicalization is present, the algorithm
			 * indicated by this element is used. If not,
			 * the standard canonicalization method specified by XMLDSIG is used.<br>
			 * - Concatenate the resulting octets to the final octet stream.
			 */

			/**
			 * The references are already calculated {@see #checkSignatureIntegrity()}
			 */
			final Set<String> referenceURIs = new HashSet<>();
			for (final Reference reference : references) {
				referenceURIs.add(DomUtils.getId(reference.getURI()));
				writeReferenceBytes(reference, buffer);
			}

			/**
			 * 3) Take the following XMLDSIG elements in the order they are listed below, canonicalize each one and
			 * concatenate each resulting octet stream to
			 * the final octet stream:<br>
			 * - The ds:SignedInfo element.<br>
			 * - The ds:SignatureValue element.<br>
			 * - The ds:KeyInfo element, if present.
			 */
			writeCanonicalizedValue(XMLDSigPaths.SIGNED_INFO_PATH, canonicalizationMethod, buffer);
			writeCanonicalizedValue(XMLDSigPaths.SIGNATURE_VALUE_PATH, canonicalizationMethod, buffer);
			writeCanonicalizedValue(XMLDSigPaths.KEY_INFO_PATH, canonicalizationMethod, buffer);
			/**
			 * 4) Take the unsigned signature properties that appear before the current xadesv141:ArchiveTimeStamp in
			 * the order they appear within the
			 * xades:UnsignedSignatureProperties, canonicalize each one and concatenate each resulting octet stream to
			 * the final octet stream. While
			 * concatenating the following rules apply:
			 */
			final Element unsignedSignaturePropertiesDom = getUnsignedSignaturePropertiesDom();
			if (unsignedSignaturePropertiesDom == null) {
				throw new NullPointerException(xadesPaths.getUnsignedSignaturePropertiesPath());
			}
			writeTimestampedUnsignedProperties(unsignedSignaturePropertiesDom, timestampToken, canonicalizationMethod, buffer);
			
			/**
			 * 5) Take all the ds:Object elements except the one containing xades:QualifyingProperties element.
			 * Canonicalize each one and concatenate each resulting octet stream to the final octet stream. 
			 * If ds:Canonicalization is present, the algorithm indicated by this element is used. If not, 
			 * the standard canonicalization method specified by XMLDSIG is used.
			 */
			boolean xades141 = (timestampToken == null) || !ArchiveTimestampType.XAdES.equals(timestampToken.getArchiveTimestampType());
			final NodeList objects = getObjects();
			writeObjectBytes(objects, referenceURIs, canonicalizationMethod, xades141, buffer);
			
			byte[] bytes = buffer.toByteArray();
			if(LOG.isTraceEnabled()) {
				LOG.trace("Data to TimeStamp:");
				LOG.trace(new String(bytes));
			}
			return bytes;
			
		} catch (Exception e) {
			throw new DSSException(String.format("An error occurred while building a message imprint data. Reason : %s", e.getMessage()), e);
		}
	}
	
	private void writeReferenceBytes(final Reference reference, ByteArrayOutputStream buffer) throws IOException {
		try {
			final byte[] referencedBytes = reference.getReferencedBytes();
			if (referencedBytes != null) {
				buffer.write(referencedBytes);
			} else {
				throw new DSSException(String.format("No binaries found for URI '%s'", reference.getURI()));
			}
		} catch (XMLSecurityException e) {
			throw new DSSException(String.format("Unable to retrieve content for URI '%s' : %s", reference.getURI(), e.getMessage()), e);
		}
	}

	private void writeCanonicalizedValue(final String xPathString, final String canonicalizationMethod, final ByteArrayOutputStream buffer) throws IOException {
		final Element element = DomUtils.getElement(signature, xPathString);
		if (element != null) {
			buffer.write(DSSXMLUtils.canonicalizeSubtree(canonicalizationMethod, element));
		}
	}

	private Element getUnsignedSignaturePropertiesDom() {
		return DomUtils.getElement(signature, xadesPaths.getUnsignedSignaturePropertiesPath());
	}
	
	private Element getUnsignedSignaturePropertiesCanonicalizationCopy() {
		/*
         * This is the work around. The issue was reported on:
         * https://issues.apache.org/jira/browse/SANTUARIO-139.
         * Namespaces are not added to canonicalizer for new created elements.
         * The binaries need to be parsed at a new instance of Document
         */
        final byte[] canonicalizedDoc = DSSXMLUtils.serializeNode(signature.getOwnerDocument());
        Document recreatedDocument = DomUtils.buildDOM(canonicalizedDoc);
        Element recreatedSignature = DomUtils.getElement(recreatedDocument, ".//*" + DomUtils.getXPathByIdAttribute(DSSXMLUtils.getIDIdentifier(signature)));
        return DomUtils.getElement(recreatedSignature, xadesPaths.getUnsignedSignaturePropertiesPath());
	}
	
	private void writeTimestampedUnsignedProperties(final Element unsignedSignaturePropertiesDom, TimestampToken timestampToken, 
			String canonicalizationMethod, ByteArrayOutputStream buffer) throws IOException {
		
		final NodeList unsignedProperties;
		if (timestampToken == null) {
			// timestamp creation
			unsignedProperties = getUnsignedSignaturePropertiesCanonicalizationCopy().getChildNodes();
		} else {
			unsignedProperties = unsignedSignaturePropertiesDom.getChildNodes();
		}
		
		for (int ii = 0; ii < unsignedProperties.getLength(); ii++) {

			final Node node = unsignedProperties.item(ii);
			if (node.getNodeType() != Node.ELEMENT_NODE) {
				// This can happened when there is a blank line between tags.
				continue;
			}
			final String localName = node.getLocalName();
			// In the SD-DSS implementation when validating the signature
			// the framework will not add missing data. To do so the
			// signature must be extended.
			// if (localName.equals("CertificateValues")) {
			/*
			 * - The xades:CertificateValues property MUST be added if it is not already present and the ds:KeyInfo
			 * element does not contain the full set of
			 * certificates used to validate the electronic signature.
			 */
			// } else if (localName.equals("RevocationValues")) {
			/*
			 * - The xades:RevocationValues property MUST be added if it is not already present and the ds:KeyInfo
			 * element does not contain the revocation
			 * information that has to be shipped with the electronic signature
			 */
			// } else if (localName.equals("AttrAuthoritiesCertValues")) {
			/*
			 * - The xades:AttrAuthoritiesCertValues property MUST be added if not already present and the following
			 * conditions are true: there exist an
			 * attribute certificate in the signature AND a number of certificates that have been used in its
			 * validation do not appear in CertificateValues.
			 * Its content will satisfy with the rules specified in clause 7.6.3.
			 */
			// } else if (localName.equals("AttributeRevocationValues")) {
			/*
			 * - The xades:AttributeRevocationValues property MUST be added if not already present and there the
			 * following conditions are true: there exist
			 * an attribute certificate AND some revocation data that have been used in its validation do not appear
			 * in RevocationValues. Its content will
			 * satisfy with the rules specified in clause 7.6.4.
			 */
			// } else
			if (XAdES132Element.ARCHIVE_TIMESTAMP.isSameTagName(localName) && timestampToken != null) {
				// skip the octets extraction when the current timestamp is found (validation)
				int hashCode = unsignedSignaturePropertiesDom.getChildNodes().item(ii).hashCode();
				if (timestampToken.getHashCode() == hashCode) {
					break;
				}
				
			// } else if (XAdES141Element.TIMESTAMP_VALIDATION_DATA.isSameTagName(localName)) {
			/*
			 * ETSI TS 101 903 V1.4.2 (2010-12) 8.1 The new XAdESv141:TimeStampValidationData element ../.. This
			 * element is specified to serve as an
			 * optional container for validation data required for carrying a full verification of time-stamp
			 * tokens embedded within any of the
			 * different time-stamp containers defined in the present document. ../.. 8.1.1 Use of URI attribute
			 * ../.. a new
			 * xadesv141:TimeStampValidationData element SHALL be created containing the missing validation data
			 * information and it SHALL be added as a
			 * child of UnsignedSignatureProperties elements immediately after the respective time-stamp
			 * certificateToken container element.
			 */
			}
			
			byte[] canonicalizedValue = DSSXMLUtils.canonicalizeSubtree(canonicalizationMethod, node);
			if (LOG.isTraceEnabled()) {
				LOG.trace("{}: Canonicalization: {} : \n{}", localName, canonicalizationMethod,
						new String(canonicalizedValue));
			}
			buffer.write(canonicalizedValue);
		}
	}

	/**
	 * This method returns the list of ds:Object elements for the current signature element.
	 *
	 * @return
	 */
	private NodeList getObjects() {
		return DomUtils.getNodeList(signature, XMLDSigPaths.OBJECT_PATH);
	}
	
	private void writeObjectBytes(final NodeList objects, final Set<String> referenceURIs, String canonicalizationMethod, boolean xades141,
			ByteArrayOutputStream buffer) throws IOException {
		for (int ii = 0; ii < objects.getLength(); ii++) {

			final Node node = objects.item(ii);
			final Node qualifyingProperties = DomUtils.getElement(node, xadesPaths.getCurrentQualifyingPropertiesPath());
			if (qualifyingProperties != null) {
				continue;
			}
			if (!xades141) {
				/**
				 * !!! ETSI TS 101 903 V1.3.2 (2006-03) 5) Take any ds:Object element in the signature that is not
				 * referenced by any ds:Reference within
				 * ds:SignedInfo, except that one containing the QualifyingProperties element. Canonicalize each one
				 * and concatenate each resulting octet
				 * stream to the final octet stream. If ds:Canonicalization is present, the algorithm indicated by
				 * this element is used. If not, the
				 * standard canonicalization method specified by XMLDSIG is used.
				 */
				final NamedNodeMap attributes = node.getAttributes();
				final int length = attributes.getLength();
				String id = "";
				for (int jj = 0; jj < length; jj++) {
					final Node item = attributes.item(jj);
					final String nodeName = item.getNodeName();
					if (Utils.areStringsEqualIgnoreCase("ID", nodeName)) {
						id = item.getNodeValue();
						break;
					}
				}
				final boolean contains = referenceURIs.contains(id);
				if (contains) {
					continue;
				}
			}
			byte[] canonicalizedValue = DSSXMLUtils.canonicalizeSubtree(canonicalizationMethod, node);
			buffer.write(canonicalizedValue);
		}
		
	}

}<|MERGE_RESOLUTION|>--- conflicted
+++ resolved
@@ -50,11 +50,7 @@
 import eu.europa.esig.dss.xades.DSSXMLUtils;
 import eu.europa.esig.dss.xades.definition.XAdESPaths;
 import eu.europa.esig.dss.xades.definition.xades132.XAdES132Element;
-<<<<<<< HEAD
-=======
-import eu.europa.esig.dss.xades.definition.xades141.XAdES141Element;
 import eu.europa.esig.dss.xades.reference.ReferenceOutputType;
->>>>>>> 7f22777f
 
 public class XAdESTimestampDataBuilder implements TimestampDataBuilder {
 
@@ -330,7 +326,7 @@
 			final Set<String> referenceURIs = new HashSet<>();
 			for (final Reference reference : references) {
 				referenceURIs.add(DomUtils.getId(reference.getURI()));
-				writeReferenceBytes(reference, buffer);
+				writeReferenceBytes(reference, canonicalizationMethod, buffer);
 			}
 
 			/**
@@ -379,9 +375,10 @@
 		}
 	}
 	
-	private void writeReferenceBytes(final Reference reference, ByteArrayOutputStream buffer) throws IOException {
+	private void writeReferenceBytes(final Reference reference, final String canonicalizationMethod,
+			ByteArrayOutputStream buffer) throws IOException {
 		try {
-			final byte[] referencedBytes = reference.getReferencedBytes();
+			final byte[] referencedBytes = getReferenceBytes(reference, canonicalizationMethod);
 			if (referencedBytes != null) {
 				buffer.write(referencedBytes);
 			} else {
