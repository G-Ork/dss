--- conflicted
+++ resolved
@@ -567,26 +567,6 @@
 		return xsdUtils.validateAgainstXSD(source);
 	}
 
-<<<<<<< HEAD
-	public static boolean isOid(String policyId) {
-		return policyId != null && policyId.matches("^(?i)urn:oid:.*$");
-	}
-	
-	/**
-	 * Keeps only code of the oid string
-	 * e.g. "urn:oid:1.2.3" to "1.2.3"
-	 * @param oid {@link String} Oid
-	 * @return Oid Code
-	 */
-	public static String getOidCode(String oid) {
-		if (oid == null) {
-			return null;
-		}
-		return oid.substring(oid.lastIndexOf(':') + 1);
-	}
-
-=======
->>>>>>> db8f970b
 	/**
 	 * This method is used to detect duplicate id values
 	 * 
