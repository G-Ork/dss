--- conflicted
+++ resolved
@@ -21,10 +21,7 @@
 package eu.europa.esig.dss.xades.signature;
 
 import static org.junit.Assert.assertFalse;
-<<<<<<< HEAD
-=======
 import static org.junit.Assert.assertNull;
->>>>>>> 49c412d9
 import static org.junit.Assert.fail;
 
 import java.util.Collections;
@@ -67,15 +64,10 @@
 				fail(e.getMessage());
 			}
 		}
-<<<<<<< HEAD
-		
-		assertFalse(DSSXMLUtils.isDuplicateIdsDetected(new InMemoryDocument(byteArray)));
-=======
 
 		// Check for duplicate ids
 		assertFalse(DSSXMLUtils.isDuplicateIdsDetected(new InMemoryDocument(byteArray)));
 		
->>>>>>> 49c412d9
 	}
 
 	@Override
