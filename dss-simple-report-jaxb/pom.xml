<project xmlns="http://maven.apache.org/POM/4.0.0" xmlns:xsi="http://www.w3.org/2001/XMLSchema-instance" xsi:schemaLocation="http://maven.apache.org/POM/4.0.0 http://maven.apache.org/xsd/maven-4.0.0.xsd">
	<modelVersion>4.0.0</modelVersion>
	<parent>
		<groupId>eu.europa.ec.joinup.sd-dss</groupId>
		<artifactId>sd-dss</artifactId>
<<<<<<< HEAD
		<version>5.1.M2</version>
=======
		<version>5.2.1</version>
>>>>>>> 1ea76ac7
	</parent>

	<artifactId>dss-simple-report-jaxb</artifactId>
	<name>JAXB Simple Report Model</name>
	<description>Generated source from XSD for Simple Report.</description>

	<dependencies>
		<dependency>
			<groupId>eu.europa.ec.joinup.sd-dss</groupId>
			<artifactId>dss-common-validation-jaxb</artifactId>
		</dependency>
	</dependencies>

	<profiles>
		<profile>
			<id>jaxb</id>
			<build>
				<plugins>
					<plugin>
						<groupId>org.jvnet.jaxb2.maven2</groupId>
						<artifactId>maven-jaxb2-plugin</artifactId>
						<executions>
							<execution>
								<phase>generate-sources</phase>
								<goals>
									<goal>generate</goal>
								</goals>
								<configuration>
									<schemaDirectory>src/main/resources/xsd</schemaDirectory>
									<generatePackage>eu.europa.esig.dss.jaxb.simplereport</generatePackage>
									<schemaIncludes>
										<schemaInclude>SimpleReport.xsd</schemaInclude>
									</schemaIncludes>
									<bindingIncludes>
										<include>binding.xml</include>
									</bindingIncludes>
									<specVersion>2.1</specVersion>
									<encoding>UTF-8</encoding>
									<locale>en</locale>
								</configuration>
							</execution>
						</executions>
					</plugin>
				</plugins>
			</build>
		</profile>
	</profiles>
</project><|MERGE_RESOLUTION|>--- conflicted
+++ resolved
@@ -1,58 +1,54 @@
-<project xmlns="http://maven.apache.org/POM/4.0.0" xmlns:xsi="http://www.w3.org/2001/XMLSchema-instance" xsi:schemaLocation="http://maven.apache.org/POM/4.0.0 http://maven.apache.org/xsd/maven-4.0.0.xsd">
-	<modelVersion>4.0.0</modelVersion>
-	<parent>
-		<groupId>eu.europa.ec.joinup.sd-dss</groupId>
-		<artifactId>sd-dss</artifactId>
-<<<<<<< HEAD
-		<version>5.1.M2</version>
-=======
-		<version>5.2.1</version>
->>>>>>> 1ea76ac7
-	</parent>
-
-	<artifactId>dss-simple-report-jaxb</artifactId>
-	<name>JAXB Simple Report Model</name>
-	<description>Generated source from XSD for Simple Report.</description>
-
-	<dependencies>
-		<dependency>
-			<groupId>eu.europa.ec.joinup.sd-dss</groupId>
-			<artifactId>dss-common-validation-jaxb</artifactId>
-		</dependency>
-	</dependencies>
-
-	<profiles>
-		<profile>
-			<id>jaxb</id>
-			<build>
-				<plugins>
-					<plugin>
-						<groupId>org.jvnet.jaxb2.maven2</groupId>
-						<artifactId>maven-jaxb2-plugin</artifactId>
-						<executions>
-							<execution>
-								<phase>generate-sources</phase>
-								<goals>
-									<goal>generate</goal>
-								</goals>
-								<configuration>
-									<schemaDirectory>src/main/resources/xsd</schemaDirectory>
-									<generatePackage>eu.europa.esig.dss.jaxb.simplereport</generatePackage>
-									<schemaIncludes>
-										<schemaInclude>SimpleReport.xsd</schemaInclude>
-									</schemaIncludes>
-									<bindingIncludes>
-										<include>binding.xml</include>
-									</bindingIncludes>
-									<specVersion>2.1</specVersion>
-									<encoding>UTF-8</encoding>
-									<locale>en</locale>
-								</configuration>
-							</execution>
-						</executions>
-					</plugin>
-				</plugins>
-			</build>
-		</profile>
-	</profiles>
+<project xmlns="http://maven.apache.org/POM/4.0.0" xmlns:xsi="http://www.w3.org/2001/XMLSchema-instance" xsi:schemaLocation="http://maven.apache.org/POM/4.0.0 http://maven.apache.org/xsd/maven-4.0.0.xsd">
+	<modelVersion>4.0.0</modelVersion>
+	<parent>
+		<groupId>eu.europa.ec.joinup.sd-dss</groupId>
+		<artifactId>sd-dss</artifactId>
+		<version>5.2.1.M</version>
+	</parent>
+
+	<artifactId>dss-simple-report-jaxb</artifactId>
+	<name>JAXB Simple Report Model</name>
+	<description>Generated source from XSD for Simple Report.</description>
+
+	<dependencies>
+		<dependency>
+			<groupId>eu.europa.ec.joinup.sd-dss</groupId>
+			<artifactId>dss-common-validation-jaxb</artifactId>
+		</dependency>
+	</dependencies>
+
+	<profiles>
+		<profile>
+			<id>jaxb</id>
+			<build>
+				<plugins>
+					<plugin>
+						<groupId>org.jvnet.jaxb2.maven2</groupId>
+						<artifactId>maven-jaxb2-plugin</artifactId>
+						<executions>
+							<execution>
+								<phase>generate-sources</phase>
+								<goals>
+									<goal>generate</goal>
+								</goals>
+								<configuration>
+									<schemaDirectory>src/main/resources/xsd</schemaDirectory>
+									<generatePackage>eu.europa.esig.dss.jaxb.simplereport</generatePackage>
+									<schemaIncludes>
+										<schemaInclude>SimpleReport.xsd</schemaInclude>
+									</schemaIncludes>
+									<bindingIncludes>
+										<include>binding.xml</include>
+									</bindingIncludes>
+									<specVersion>2.1</specVersion>
+									<encoding>UTF-8</encoding>
+									<locale>en</locale>
+								</configuration>
+							</execution>
+						</executions>
+					</plugin>
+				</plugins>
+			</build>
+		</profile>
+	</profiles>
 </project>