package eu.europa.esig.dss.tsl.service;

import static org.junit.Assert.assertNotNull;
import static org.junit.Assert.assertTrue;

import java.io.File;
import java.io.FileInputStream;
import java.util.ArrayList;
import java.util.Collection;
import java.util.List;

import org.junit.Test;
import org.junit.runner.RunWith;
import org.junit.runners.Parameterized;
import org.junit.runners.Parameterized.Parameters;

import eu.europa.esig.dss.tsl.TSLParserResult;
import eu.europa.esig.dss.tsl.TSLPointer;
import eu.europa.esig.dss.tsl.TSLService;
import eu.europa.esig.dss.tsl.TSLServiceProvider;
<<<<<<< HEAD
import eu.europa.esig.dss.tsl.TSLServiceStatusAndInformationExtensions;
import eu.europa.esig.dss.util.TimeDependentValues;
=======
import eu.europa.esig.dss.tsl.TSLServiceStatus;
import eu.europa.esig.dss.utils.Utils;
>>>>>>> f114d969

@RunWith(Parameterized.class)
public class TSLSParserTest {

	@Parameters(name = "TSL to parse {index} : {0}")
	public static Collection<Object[]> data() {
		File folder = new File("src/test/resources/tsls");
		Collection<File> listFiles = Utils.listFiles(folder, new String[] { "xml" }, true);
		Collection<Object[]> dataToRun = new ArrayList<Object[]>();
		for (File file : listFiles) {
			dataToRun.add(new Object[] { file });
		}
		return dataToRun;
	}

	private static final List<String> countriesWithoutTSP;

	static {
		countriesWithoutTSP = new ArrayList<String>();
		countriesWithoutTSP.add("EU");
		countriesWithoutTSP.add("CY");
		countriesWithoutTSP.add("MT");
		countriesWithoutTSP.add("UK");
	}

	private File fileToTest;

	public TSLSParserTest(File fileToTest) {
		this.fileToTest = fileToTest;
	}

	@Test
	public void parseTSL() throws Exception {
		TSLParser parser = new TSLParser(new FileInputStream(fileToTest));
		TSLParserResult result = parser.call();
		assertNotNull(result);
		assertNotNull(result.getNextUpdateDate());
		assertNotNull(result.getIssueDate());
		assertTrue(Utils.isStringNotEmpty(result.getTerritory()));
		assertTrue(result.getSequenceNumber() > 0);
		List<TSLPointer> pointers = result.getPointers();
		assertTrue(Utils.isCollectionNotEmpty(pointers));
		for (TSLPointer tslPointer : pointers) {
			assertTrue(Utils.isStringNotEmpty(tslPointer.getMimeType()));
			assertTrue(Utils.isStringNotEmpty(tslPointer.getTerritory()));
			assertTrue(Utils.isStringNotEmpty(tslPointer.getUrl()));
			assertTrue(Utils.isCollectionNotEmpty(tslPointer.getPotentialSigners()));
		}

		List<TSLServiceProvider> serviceProviders = result.getServiceProviders();

		if (countriesWithoutTSP.contains(result.getTerritory())) {
			assertTrue(Utils.isCollectionEmpty(serviceProviders));
		} else {
			assertTrue(Utils.isCollectionNotEmpty(serviceProviders));
			for (TSLServiceProvider tslServiceProvider : serviceProviders) {
				assertTrue(Utils.isStringNotEmpty(tslServiceProvider.getName()));
				assertTrue(Utils.isStringNotEmpty(tslServiceProvider.getPostalAddress()));
				assertTrue(Utils.isStringNotEmpty(tslServiceProvider.getElectronicAddress()));
				List<TSLService> services = tslServiceProvider.getServices();
				assertTrue(Utils.isCollectionNotEmpty(services));
				for (TSLService tslService : services) {
					assertTrue(Utils.isStringNotEmpty(tslService.getName()));
					assertTrue(Utils.isStringNotEmpty(tslService.getType()));

<<<<<<< HEAD
					TimeDependentValues<TSLServiceStatusAndInformationExtensions> status = tslService.getStatusAndInformationExtensions();
					int n = 0;
					for (TSLServiceStatusAndInformationExtensions tslServiceStatus : status) {
						assertTrue(StringUtils.isNotEmpty(tslServiceStatus.getStatus()));
=======
					List<TSLServiceStatus> status = tslService.getStatus();
					assertTrue(Utils.isCollectionNotEmpty(status));
					for (TSLServiceStatus tslServiceStatus : status) {
						assertTrue(Utils.isStringNotEmpty(tslServiceStatus.getStatus()));
>>>>>>> f114d969
						assertNotNull(tslServiceStatus.getStartDate());
						++n;
					}
					assertTrue(n > 0);

<<<<<<< HEAD
=======
					List<TSLServiceExtension> extensions = tslService.getExtensions();
					if (Utils.isCollectionNotEmpty(extensions)) {
						for (TSLServiceExtension tslServiceExtension : extensions) {
							assertTrue(Utils.isCollectionNotEmpty(tslServiceExtension.getConditionsForQualifiers()));
						}
					}
>>>>>>> f114d969
				}
			}
		}
	}
}<|MERGE_RESOLUTION|>--- conflicted
+++ resolved
@@ -18,13 +18,9 @@
 import eu.europa.esig.dss.tsl.TSLPointer;
 import eu.europa.esig.dss.tsl.TSLService;
 import eu.europa.esig.dss.tsl.TSLServiceProvider;
-<<<<<<< HEAD
 import eu.europa.esig.dss.tsl.TSLServiceStatusAndInformationExtensions;
 import eu.europa.esig.dss.util.TimeDependentValues;
-=======
-import eu.europa.esig.dss.tsl.TSLServiceStatus;
 import eu.europa.esig.dss.utils.Utils;
->>>>>>> f114d969
 
 @RunWith(Parameterized.class)
 public class TSLSParserTest {
@@ -90,31 +86,14 @@
 					assertTrue(Utils.isStringNotEmpty(tslService.getName()));
 					assertTrue(Utils.isStringNotEmpty(tslService.getType()));
 
-<<<<<<< HEAD
 					TimeDependentValues<TSLServiceStatusAndInformationExtensions> status = tslService.getStatusAndInformationExtensions();
 					int n = 0;
 					for (TSLServiceStatusAndInformationExtensions tslServiceStatus : status) {
-						assertTrue(StringUtils.isNotEmpty(tslServiceStatus.getStatus()));
-=======
-					List<TSLServiceStatus> status = tslService.getStatus();
-					assertTrue(Utils.isCollectionNotEmpty(status));
-					for (TSLServiceStatus tslServiceStatus : status) {
 						assertTrue(Utils.isStringNotEmpty(tslServiceStatus.getStatus()));
->>>>>>> f114d969
 						assertNotNull(tslServiceStatus.getStartDate());
 						++n;
 					}
 					assertTrue(n > 0);
-
-<<<<<<< HEAD
-=======
-					List<TSLServiceExtension> extensions = tslService.getExtensions();
-					if (Utils.isCollectionNotEmpty(extensions)) {
-						for (TSLServiceExtension tslServiceExtension : extensions) {
-							assertTrue(Utils.isCollectionNotEmpty(tslServiceExtension.getConditionsForQualifiers()));
-						}
-					}
->>>>>>> f114d969
 				}
 			}
 		}
