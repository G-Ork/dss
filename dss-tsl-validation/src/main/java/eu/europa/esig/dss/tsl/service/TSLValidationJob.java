--- conflicted
+++ resolved
@@ -222,7 +222,6 @@
 		logger.debug("TSL Validation Job is finishing ...");
 	}
 
-<<<<<<< HEAD
 	/**
 	 * This method checks if the OJ url is still correct. If not, the DSS keystore is outdated.
 	 * 
@@ -235,10 +234,7 @@
 		return englishSchemeInformationURIs.contains(ojUrl);
 	}
 
-	private void analyzeCountryPointers(List<TSLPointer> pointers) {
-=======
 	private void analyzeCountryPointers(List<TSLPointer> pointers, boolean newLotl) {
->>>>>>> 35048d49
 		List<Future<TSLLoaderResult>> futureLoaderResults = new ArrayList<Future<TSLLoaderResult>>();
 		for (TSLPointer tslPointer : pointers) {
 			if (Utils.isCollectionEmpty(filterTerritories) || filterTerritories.contains(tslPointer.getTerritory())) {
