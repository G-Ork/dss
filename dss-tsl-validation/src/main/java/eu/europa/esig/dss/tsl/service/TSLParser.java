--- conflicted
+++ resolved
@@ -56,14 +56,10 @@
 import eu.europa.esig.dss.tsl.TSLPointer;
 import eu.europa.esig.dss.tsl.TSLService;
 import eu.europa.esig.dss.tsl.TSLServiceProvider;
-<<<<<<< HEAD
 import eu.europa.esig.dss.tsl.TSLServiceStatusAndInformationExtensions;
 import eu.europa.esig.dss.util.MutableTimeDependentValues;
 import eu.europa.esig.dss.util.TimeDependentValues;
-=======
-import eu.europa.esig.dss.tsl.TSLServiceStatus;
 import eu.europa.esig.dss.utils.Utils;
->>>>>>> f114d969
 import eu.europa.esig.dss.x509.CertificateToken;
 import eu.europa.esig.jaxb.ecc.CriteriaListType;
 import eu.europa.esig.jaxb.ecc.KeyUsageBitType;
@@ -386,12 +382,11 @@
 	}
 
 	@SuppressWarnings("rawtypes")
-<<<<<<< HEAD
 	private List<String> extractAdditionalServiceInfoUris(List<ExtensionType> extensions) {
 		List<String> additionalServiceInfos = new ArrayList<String>();
 		for (ExtensionType extensionType : extensions) {
 			List<Object> content = extensionType.getContent();
-			if (CollectionUtils.isNotEmpty(content)) {
+			if (Utils.isCollectionNotEmpty(content)) {
 				for (Object object : content) {
 					if (object instanceof JAXBElement) {
 						JAXBElement jaxbElement = (JAXBElement) object;
@@ -415,19 +410,20 @@
 		List<TSLConditionsForQualifiers> conditionsForQualifiers = new ArrayList<TSLConditionsForQualifiers>();
 		for (ExtensionType extensionType : extensions) {
 			List<Object> content = extensionType.getContent();
-			if (CollectionUtils.isNotEmpty(content)) {
+			if (Utils.isCollectionNotEmpty(content)) {
 				for (Object object : content) {
 					if (object instanceof JAXBElement) {
 						JAXBElement jaxbElement = (JAXBElement) object;
 						Object objectValue = jaxbElement.getValue();
 						if (objectValue instanceof QualificationsType) {
 							QualificationsType qt = (QualificationsType) jaxbElement.getValue();
-							if ((qt != null) && CollectionUtils.isNotEmpty(qt.getQualificationElement())) {
+							if ((qt != null) && Utils.isCollectionNotEmpty(qt.getQualificationElement())) {
 								for (QualificationElementType qualificationElement : qt.getQualificationElement()) {
 									List<String> qualifiers = extractQualifiers(qualificationElement);
 									Condition condition = getCondition(qualificationElement.getCriteriaList());
-									if (CollectionUtils.isNotEmpty(qualifiers) && (condition != null)) {
+									if (Utils.isCollectionNotEmpty(qualifiers) && (condition != null)) {
 										conditionsForQualifiers.add(new TSLConditionsForQualifiers(qualifiers, condition));
+
 									}
 								}
 							}
@@ -443,7 +439,7 @@
 	private Date extractExpiredCertsRevocationInfo(List<ExtensionType> extensions) {
 		for (ExtensionType extensionType : extensions) {
 			List<Object> content = extensionType.getContent();
-			if (CollectionUtils.isNotEmpty(content)) {
+			if (Utils.isCollectionNotEmpty(content)) {
 				for (Object object : content) {
 					if (object instanceof JAXBElement) {
 						JAXBElement jaxbElement = (JAXBElement) object;
@@ -454,38 +450,7 @@
 								return calendar.toGregorianCalendar().getTime();
 							}
 						}
-=======
-	private List<TSLServiceExtension> extractExtensions(ExtensionsListType serviceInformationExtensions) {
-		if ((serviceInformationExtensions != null) && Utils.isCollectionNotEmpty(serviceInformationExtensions.getExtension())) {
-			List<TSLServiceExtension> extensions = new ArrayList<TSLServiceExtension>();
-			for (ExtensionType extensionType : serviceInformationExtensions.getExtension()) {
-				List<Object> content = extensionType.getContent();
-				if (Utils.isCollectionNotEmpty(content)) {
-					List<TSLConditionsForQualifiers> conditionsForQualifiers = new ArrayList<TSLConditionsForQualifiers>();
-					for (Object object : content) {
-						if (object instanceof JAXBElement) {
-							JAXBElement jaxbElement = (JAXBElement) object;
-							Object objectValue = jaxbElement.getValue();
-							if (objectValue instanceof QualificationsType) {
-								QualificationsType qt = (QualificationsType) jaxbElement.getValue();
-								if ((qt != null) && Utils.isCollectionNotEmpty(qt.getQualificationElement())) {
-									for (QualificationElementType qualificationElement : qt.getQualificationElement()) {
-										List<String> qualifiers = extractQualifiers(qualificationElement);
-										Condition condition = getCondition(qualificationElement.getCriteriaList());
-										if (Utils.isCollectionNotEmpty(qualifiers) && (condition != null)) {
-											conditionsForQualifiers.add(new TSLConditionsForQualifiers(qualifiers, condition));
-										}
-									}
-								}
-							}
-						}
-					}
-					if (Utils.isCollectionNotEmpty(conditionsForQualifiers)) {
-						TSLServiceExtension extension = new TSLServiceExtension();
-						extension.setCritical(extensionType.isCritical());
-						extension.setConditionsForQualifiers(conditionsForQualifiers);
-						extensions.add(extension);
->>>>>>> f114d969
+
 					}
 				}
 			}
