--- conflicted
+++ resolved
@@ -549,13 +549,8 @@
 		}
 		return null;
 	}
-<<<<<<< HEAD
-
-	private XmlSignerDocumentRepresentation getXmlSignerDocumentRepresentation(AdvancedSignature signature) {
-=======
 	
 	private XmlSignerDocumentRepresentations getXmlSignerDocumentRepresentations(AdvancedSignature signature) {
->>>>>>> a7f5cdc2
 		if (signature.getDetachedContents() == null) {
 			return null;
 		}
