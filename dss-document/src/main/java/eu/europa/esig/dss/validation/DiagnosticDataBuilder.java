--- conflicted
+++ resolved
@@ -1138,7 +1138,7 @@
 
 		List<CertificateToken> founds = new ArrayList<>();
 		for (CertificateToken cert : usedCertificates) {
-			if (DSSASN1Utils.matchCertificateSerialInfo(serialInfo, cert)) {
+			if (serialInfo.isRelatedToCertificate(cert)) {
 				founds.add(cert);
 				if (isTrusted(cert)) {
 					return cert;
@@ -1360,7 +1360,7 @@
 	
 	private CertificateToken getUsedCertificateByIssuerInfo(SerialInfo issuerInfo) {
 		for (CertificateToken certificateToken : usedCertificates) {
-			if (DSSASN1Utils.matchCertificateSerialInfo(issuerInfo, certificateToken)) {
+			if (issuerInfo.isRelatedToCertificate(certificateToken)) {
                 return certificateToken;
 			}
 		}
@@ -1369,13 +1369,8 @@
 	
 	private CertificateToken getUsedCertificateByResponderId(ResponderId responderId) {
 		for (CertificateToken certificateToken : usedCertificates) {
-<<<<<<< HEAD
-			if (issuerInfo.isRelatedTo(certificateToken)) {
-				return certificateToken;
-=======
-			if (DSSASN1Utils.matchResponderId(responderId, certificateToken)) {
+			if (responderId.isRelatedToCertificate(certificateToken)) {
                 return certificateToken;
->>>>>>> b89ca28f
 			}
 		}
 		return null;
