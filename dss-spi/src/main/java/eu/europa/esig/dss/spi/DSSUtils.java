/**
 * DSS - Digital Signature Services
 * Copyright (C) 2015 European Commission, provided under the CEF programme
 * 
 * This file is part of the "DSS - Digital Signature Services" project.
 * 
 * This library is free software; you can redistribute it and/or
 * modify it under the terms of the GNU Lesser General Public
 * License as published by the Free Software Foundation; either
 * version 2.1 of the License, or (at your option) any later version.
 * 
 * This library is distributed in the hope that it will be useful,
 * but WITHOUT ANY WARRANTY; without even the implied warranty of
 * MERCHANTABILITY or FITNESS FOR A PARTICULAR PURPOSE.  See the GNU
 * Lesser General Public License for more details.
 * 
 * You should have received a copy of the GNU Lesser General Public
 * License along with this library; if not, write to the Free Software
 * Foundation, Inc., 51 Franklin Street, Fifth Floor, Boston, MA  02110-1301  USA
 */
package eu.europa.esig.dss.spi;

import java.io.BufferedInputStream;
import java.io.ByteArrayInputStream;
import java.io.ByteArrayOutputStream;
import java.io.DataOutputStream;
import java.io.File;
import java.io.FileInputStream;
import java.io.FileNotFoundException;
import java.io.FileOutputStream;
import java.io.IOException;
import java.io.InputStream;
import java.io.OutputStream;
import java.io.Reader;
import java.io.StringReader;
import java.io.StringWriter;
import java.io.UnsupportedEncodingException;
import java.net.URLDecoder;
import java.net.URLEncoder;
import java.nio.charset.StandardCharsets;
import java.security.MessageDigest;
import java.security.NoSuchAlgorithmException;
import java.security.Provider;
import java.security.Security;
import java.security.cert.CertificateFactory;
import java.security.cert.X509Certificate;
import java.text.SimpleDateFormat;
import java.util.ArrayList;
import java.util.Arrays;
import java.util.Calendar;
import java.util.Collection;
import java.util.Collections;
import java.util.Date;
import java.util.List;
import java.util.Map;
import java.util.Objects;
import java.util.Set;
import java.util.TimeZone;

import javax.security.auth.x500.X500Principal;

import org.bouncycastle.asn1.ASN1Encoding;
import org.bouncycastle.asn1.ASN1ObjectIdentifier;
import org.bouncycastle.asn1.DERNull;
import org.bouncycastle.asn1.x509.AlgorithmIdentifier;
import org.bouncycastle.asn1.x509.DigestInfo;
import org.bouncycastle.cms.CMSException;
import org.bouncycastle.cms.CMSSignedData;
import org.bouncycastle.openssl.jcajce.JcaMiscPEMGenerator;
import org.bouncycastle.tsp.TimeStampToken;
import org.bouncycastle.util.io.pem.PemObject;
import org.bouncycastle.util.io.pem.PemReader;
import org.bouncycastle.util.io.pem.PemWriter;
import org.slf4j.Logger;
import org.slf4j.LoggerFactory;

import eu.europa.esig.dss.enumerations.DigestAlgorithm;
import eu.europa.esig.dss.enumerations.X520Attributes;
import eu.europa.esig.dss.model.DSSDocument;
import eu.europa.esig.dss.model.DSSException;
import eu.europa.esig.dss.model.Digest;
import eu.europa.esig.dss.model.InMemoryDocument;
import eu.europa.esig.dss.model.identifier.TokenIdentifier;
import eu.europa.esig.dss.model.x509.CertificateToken;
import eu.europa.esig.dss.spi.client.http.DataLoader;
import eu.europa.esig.dss.utils.Utils;

public final class DSSUtils {

	private static final Logger LOG = LoggerFactory.getLogger(DSSUtils.class);

	static {
		Security.addProvider(DSSSecurityProvider.getSecurityProvider());
	}

	public static final byte[] EMPTY_BYTE_ARRAY = new byte[0];

	public static final String DEFAULT_DATE_TIME_FORMAT = "yyyy-MM-dd'T'HH:mm:ss'Z'";

	/**
	 * The default date pattern: "yyyy-MM-dd"
	 */
	public static final String DEFAULT_DATE_FORMAT = "yyyy-MM-dd";

	/**
	 * This class is an utility class and cannot be instantiated.
	 */
	private DSSUtils() {
	}

	/**
	 * Formats a date to use for internal purposes (logging, toString)
	 *
	 * @param date
	 *            the date to be converted
	 * @return the textual representation (a null date will result in "N/A")
	 */
	public static String formatInternal(final Date date) {
		return formatDateWithCustomFormat(date, DEFAULT_DATE_TIME_FORMAT);
	}
	
	public static String formatDateWithCustomFormat(final Date date, final String format) {
		return (date == null) ? "N/A" : new SimpleDateFormat(format).format(date);
	}

	/**
	 * Converts an array of bytes into a String representing the hexadecimal values of each byte in order. The returned
	 * String will be double the length of the passed array, as it takes two characters to represent any given byte. If
	 * the input array is null then null is returned. The obtained string is converted to uppercase.
	 *
	 * @param value
	 *            the value to be converted to hexadecimal
	 * @return the hexadecimal String
	 */
	public static String toHex(final byte[] value) {
		return (value != null) ? Utils.toHex(value) : null;
	}

	/**
	 * This method converts the given certificate into its PEM string.
	 *
	 * @param cert
	 *            the token to be converted to PEM
	 * @return PEM encoded certificate
	 */
	public static String convertToPEM(final CertificateToken cert) {
		return convertToPEM(cert.getCertificate());
	}

	private static String convertToPEM(Object obj) {
		try (StringWriter out = new StringWriter(); PemWriter pemWriter = new PemWriter(out)) {
			pemWriter.writeObject(new JcaMiscPEMGenerator(obj));
			pemWriter.flush();
			return out.toString();
		} catch (Exception e) {
			throw new DSSException("Unable to convert DER to PEM", e);
		}
	}

	/**
	 * This method returns true if the inputStream starts with an ASN.1 Sequence
	 * 
	 * @param is
	 *            the inputstream to be tested
	 * @return true if DER encoded
	 */
	public static boolean isStartWithASN1SequenceTag(InputStream is) {
		byte firstByte = readFirstByte(new InMemoryDocument(is));
		return DSSASN1Utils.isASN1SequenceTag(firstByte);
	}

	/**
	 * This method converts a PEM encoded certificate/crl/... to DER encoded
	 * 
	 * @param pemContent
	 *            the String which contains the PEM encoded object
	 * @return the binaries of the DER encoded object
	 */
	public static byte[] convertToDER(String pemContent) {
		try (Reader reader = new StringReader(pemContent); PemReader pemReader = new PemReader(reader)) {
			PemObject readPemObject = pemReader.readPemObject();
			return readPemObject.getContent();
		} catch (IOException e) {
			throw new DSSException("Unable to convert PEM to DER", e);
		}
	}

	/**
	 * This method loads a certificate from the given location. The certificate must be DER-encoded and may be supplied
	 * in binary or printable (PEM / Base64) encoding.
	 * 
	 * If the certificate is provided in Base64 encoding, it must be bounded at the beginning by
	 * {@code -----BEGIN CERTIFICATE-----}, and must be bounded at the end by {@code -----END CERTIFICATE-----}.
	 * 
	 * @param file
	 *            the file with the certificate
	 * @return the certificate token
	 */
	public static CertificateToken loadCertificate(final File file) {
		final InputStream inputStream = DSSUtils.toByteArrayInputStream(file);
		return loadCertificate(inputStream);
	}

	/**
	 * This method loads a certificate from the given location. The certificate must be DER-encoded and may be supplied
	 * in binary or printable (PEM / Base64) encoding.
	 * 
	 * If the certificate is provided in Base64 encoding, it must be bounded at the beginning by
	 * {@code -----BEGIN CERTIFICATE-----}, and must be bounded at the end by {@code -----END CERTIFICATE-----}.
	 * 
	 * @param inputStream
	 *            input stream containing the certificate
	 * @return the certificate token
	 */
	public static CertificateToken loadCertificate(final InputStream inputStream) {
		List<CertificateToken> certificates = loadCertificates(inputStream);
		if (certificates.size() == 1) {
			return certificates.get(0);
		}
		throw new DSSException("Could not parse certificate");
	}

	public static Collection<CertificateToken> loadCertificateFromP7c(InputStream is) {
		return loadCertificates(is);
	}

	private static List<CertificateToken> loadCertificates(InputStream is) {
		final List<CertificateToken> certificates = new ArrayList<>();
		try {
			@SuppressWarnings("unchecked")
			final Collection<X509Certificate> certificatesCollection = (Collection<X509Certificate>) CertificateFactory
					.getInstance("X.509", DSSSecurityProvider.getSecurityProviderName()).generateCertificates(is);
			if (certificatesCollection != null) {
				for (X509Certificate cert : certificatesCollection) {
					certificates.add(new CertificateToken(cert));
				}
			}
			if (certificates.isEmpty()) {
				throw new DSSException("No certificate found in the InputStream");
			}
			return certificates;
		} catch (DSSException e) {
		  	throw e;
		} catch (Exception e) {
			throw new DSSException("Unable to load certificate(s) : " + e.getMessage(), e);
		}
	}

	/**
	 * This method loads a certificate from the byte array. The certificate must be DER-encoded and may be supplied in
	 * binary or printable
	 * (Base64) encoding. If the certificate is provided in Base64 encoding, it must be bounded at the beginning by
	 * -----BEGIN CERTIFICATE-----, and
	 * must be bounded at the end by -----END CERTIFICATE-----. It throws an {@code DSSException} or return {@code null}
	 * when the
	 * certificate cannot be loaded.
	 *
	 * @param input
	 *            array of bytes containing the certificate
	 * @return the certificate token
	 */
	public static CertificateToken loadCertificate(final byte[] input) {
		Objects.requireNonNull(input, "Input binary cannot be null");
		try (ByteArrayInputStream inputStream = new ByteArrayInputStream(input)) {
			return loadCertificate(inputStream);
		} catch (IOException e) {
			throw new DSSException(e);
		}
	}

	/**
	 * This method loads a certificate from a base 64 encoded String
	 *
	 * @param base64Encoded
	 *            the base64 encoded certificate
	 * @return the certificate token
	 */
	public static CertificateToken loadCertificateFromBase64EncodedString(final String base64Encoded) {
		final byte[] bytes = Utils.fromBase64(base64Encoded);
		return loadCertificate(bytes);
	}

	/**
	 * This method loads the potential issuer certificate(s) from the given locations (AIA).
	 * 
	 * @param cert
	 *            certificate for which the issuer(s) should be loaded
	 * @param loader
	 *            the data loader to use
	 * @return a list of potential issuers
	 */
	public static Collection<CertificateToken> loadPotentialIssuerCertificates(final CertificateToken cert, final DataLoader loader) {
		List<String> urls = DSSASN1Utils.getCAAccessLocations(cert);

		if (Utils.isCollectionEmpty(urls)) {
			LOG.info("There is no AIA extension for certificate download.");
			return Collections.emptyList();
		}
		if (loader == null) {
			LOG.warn("There is no DataLoader defined to load Certificates from AIA extension (urls : {})", urls);
			return Collections.emptyList();
		}

		for (String url : urls) {
			LOG.debug("Loading certificate(s) from {}", url);
			byte[] bytes = null;
			try {
				bytes = loader.get(url);
			} catch (Exception e) {
				LOG.warn("Unable to download certificate from '{}': {}", url, e.getMessage());
				continue;
			}
			if (Utils.isArrayNotEmpty(bytes)) {
				if (LOG.isDebugEnabled()) {
					LOG.debug("Base64 content : {}", Utils.toBase64(bytes));
				}
				try (InputStream is = new ByteArrayInputStream(bytes)) {
					return loadCertificates(is);
				} catch (Exception e) {
					LOG.warn("Unable to parse certificate(s) from AIA (url: {}) : {}", url, e.getMessage());
				}
			} else {
				LOG.warn("Empty content from {}.", url);
			}
		}

		return Collections.emptyList();
	}

	/**
	 * This method digests the given string with SHA1 algorithm and encode returned array of bytes as hex string.
	 *
	 * @param stringToDigest
	 *            Everything in the name
	 * @return hex encoded digest value
	 */
	public static String getSHA1Digest(final String stringToDigest) {
		return Utils.toHex(digest(DigestAlgorithm.SHA1, stringToDigest.getBytes(StandardCharsets.UTF_8)));
	}

	/**
	 * This method allows to digest the data with the given algorithm.
	 *
	 * @param digestAlgorithm
	 *            the algorithm to use
	 * @param data
	 *            the data to digest
	 * @return digested array of bytes
	 */
	public static byte[] digest(final DigestAlgorithm digestAlgorithm, final byte[] data) {
		Objects.requireNonNull(data, "The data cannot be null");
		final MessageDigest messageDigest = getMessageDigest(digestAlgorithm);
		return messageDigest.digest(data);
	}

	public static MessageDigest getMessageDigest(DigestAlgorithm digestAlgorithm) {
		Objects.requireNonNull(digestAlgorithm, "The DigestAlgorithm cannot be null");
		try {
			return digestAlgorithm.getMessageDigest();
		} catch (NoSuchAlgorithmException e) {
			throw new DSSException("Unable to create a MessageDigest for algorithm " + digestAlgorithm, e);
		}
	}

	/**
	 * This method wraps the digest value in a DigestInfo (combination of digest
	 * algorithm and value). This encapsulation is required to operate NONEwithRSA
	 * signatures.
	 * 
	 * @param digestAlgorithm
	 *                        the used digest algorithm
	 * @param digest
	 *                        the digest value
	 * @return DER encoded binaries of the related digest info
	 */
	public static byte[] encodeRSADigest(final DigestAlgorithm digestAlgorithm, final byte[] digest) {
		try {
			AlgorithmIdentifier algId = new AlgorithmIdentifier(new ASN1ObjectIdentifier(digestAlgorithm.getOid()), DERNull.INSTANCE);
			DigestInfo digestInfo = new DigestInfo(algId, digest);
			return digestInfo.getEncoded(ASN1Encoding.DER);
		} catch (IOException e) {
			throw new DSSException("Unable to encode digest", e);
		}
	}

	/**
	 * This method allows to digest the data in the {@code InputStream} with the given algorithm.
	 *
	 * @param digestAlgo
	 *            the algorithm to use
	 * @param inputStream
	 *            the data to digest
	 * @return digested array of bytes
	 */
	public static byte[] digest(final DigestAlgorithm digestAlgo, final InputStream inputStream) {
		try {
			final MessageDigest messageDigest = getMessageDigest(digestAlgo);
			final byte[] buffer = new byte[4096];
			int count = 0;
			while ((count = inputStream.read(buffer)) > 0) {
				messageDigest.update(buffer, 0, count);
			}
			return messageDigest.digest();
		} catch (IOException e) {
			throw new DSSException(e);
		}
	}

	public static byte[] digest(DigestAlgorithm digestAlgorithm, DSSDocument document) {
		try (InputStream is = document.openStream()) {
			return digest(digestAlgorithm, is);
		} catch (IOException e) {
			throw new DSSException(e);
		}
	}

	public static byte[] digest(DigestAlgorithm digestAlgorithm, byte[]... data) {
		final MessageDigest messageDigest = getMessageDigest(digestAlgorithm);
		for (final byte[] bytes : data) {
			messageDigest.update(bytes);
		}
		return messageDigest.digest();
	}

	/**
	 * This method returns an {@code InputStream} which needs to be closed, based on
	 * {@code FileInputStream}.
	 *
	 * @param file
	 *             {@code File} to read.
	 * @return an {@code InputStream} materialized by a {@code FileInputStream}
	 *         representing the contents of the file @ if an I/O error occurred
	 */
	public static InputStream toInputStream(final File file) {
		Objects.requireNonNull(file, "The file cannot be null");
		try {
			return openInputStream(file);
		} catch (IOException e) {
			throw new DSSException(e);
		}
	}

	/**
	 * This method returns an {@code InputStream} which does not need to be closed, based on
	 * {@code ByteArrayInputStream}.
	 *
	 * @param file
	 *            {@code File} to read
	 * @return {@code InputStream} based on {@code ByteArrayInputStream}
	 */
	public static InputStream toByteArrayInputStream(final File file) {
		return new ByteArrayInputStream(toByteArray(file));
	}

	/**
	 * FROM: Apache
	 * Reads the contents of a file into a byte array.
	 * The file is always closed.
	 *
	 * @param file
	 *            the file to read, must not be {@code null}
	 * @return the file contents, never {@code null}
	 */
	public static byte[] toByteArray(final File file) {
		try (InputStream is = openInputStream(file)) {
			return toByteArray(is);
		} catch (Exception e) {
			throw new DSSException(e);
		}
	}

	/**
	 * This method create a new document from a sub-part of another document
	 * 
	 * @param origin
	 *            the original document
	 * @param start
	 *            the start position to retrieve
	 * @param end
	 *            the end position to retrieve
	 * @return a new DSSDocument
	 */
	public static DSSDocument splitDocument(DSSDocument origin, int start, int end) {
		try (InputStream is = origin.openStream();
				BufferedInputStream bis = new BufferedInputStream(is);
				ByteArrayOutputStream baos = new ByteArrayOutputStream()) {

			int i = 0;
			int r;
			while ((r = bis.read()) != -1) {
				if (i >= start && i <= end) {
					baos.write(r);
				}
				i++;
			}
			baos.flush();
			return new InMemoryDocument(baos.toByteArray());
		} catch (Exception e) {
			throw new DSSException("Unable to split document", e);
		}
	}

	/**
	 * FROM: Apache Opens a {@link java.io.FileInputStream} for the specified file,
	 * providing better error messages than simply calling
	 * {@code new FileInputStream(file)}. At the end of the method either the stream
	 * will be successfully opened, or an exception will have been thrown. An
	 * exception is thrown if the file does not exist. An exception is thrown if the
	 * file object exists but is a directory. An exception is thrown if the file
	 * exists but cannot be read.
	 *
	 * @param file
	 *             the file to open for input, must not be {@code null}
	 * @return a new {@link java.io.InputStream} for the specified file
	 * @throws NullPointerException
	 *                              if the file is null
	 * @throws IOException
	 *                              if the file cannot be read
	 */
	private static InputStream openInputStream(final File file) throws IOException {
		Objects.requireNonNull(file, "The file cannot be null");
		if (file.exists()) {
			if (file.isDirectory()) {
				throw new IOException("File '" + file + "' exists but is a directory");
			}
			if (!file.canRead()) {
				throw new IOException("File '" + file + "' cannot be read");
			}
		} else {
			throw new FileNotFoundException("File '" + file + "' does not exist");
		}
		return new FileInputStream(file);
	}

	/**
	 * Get the contents of an {@code DSSDocument} as a {@code byte[]}.
	 *
	 * @param document
	 *            the document to read
	 * @return the content as byte array
	 */
	public static byte[] toByteArray(final DSSDocument document) {
		try (InputStream is = document.openStream()) {
			return toByteArray(is);
		} catch (IOException e) {
			throw new DSSException(e);
		}
	}

	/**
	 * Get the contents of an {@code InputStream} as a {@code byte[]}.
	 *
	 * @param inputStream
	 *            the inputstream to read
	 * @return the content of the inputstream as byte array
	 */
	public static byte[] toByteArray(final InputStream inputStream) {
		Objects.requireNonNull(inputStream, "The InputStream cannot be null");
		try {
			return Utils.toByteArray(inputStream);
		} catch (IOException e) {
			throw new DSSException(e);
		}
	}
	
	/**
	 * Gets CMSSignedData from the {@code document} bytes
	 * 
	 * @param document {@link DSSDocument} contained CMSSignedData
	 * @return {@link CMSSignedData}
	 */
	public static CMSSignedData toCMSSignedData(final DSSDocument document) {
		try (InputStream inputStream = document.openStream()) {
			return new CMSSignedData(inputStream);
		} catch (IOException | CMSException e) {
			throw new DSSException("Not a valid CAdES file", e);
		}
	}	
	
	/**
	 * Checks if the document contains a TimeStampToken
	 * 
	 * @param document
	 *                 the {@link DSSDocument} to be checked
	 * @return true if the document is a timestamp
	 */
	public static boolean isTimestampToken(final DSSDocument document) {
		TimeStampToken timeStampToken = null;
		try {
			CMSSignedData cmsSignedData = toCMSSignedData(document);
			timeStampToken = new TimeStampToken(cmsSignedData);
		} catch (Exception e) {
			// ignore
		}
		return timeStampToken != null;
	}

	/**		
	 * Returns byte size of the given document
	 * @param dssDocument {@link DSSDocument} to get size for
	 * @return long size of the given document
	 */
	public static long getFileByteSize(DSSDocument dssDocument) {
		try (InputStream is = dssDocument.openStream()) {
			return Utils.getInputStreamSize(is);
		} catch (IOException e) {
			throw new DSSException(String.format("Cannot read the document with name [%s]", dssDocument.getName()), e);
		}
	}

	/**
	 * This method saves the given array of {@code byte} to the provided {@code File}.
	 *
	 * @param bytes
	 *            the binary to save
	 * @param file
	 *            the file where to store
	 */
	public static void saveToFile(final byte[] bytes, final File file) {
		file.getParentFile().mkdirs();
		try (InputStream is = new ByteArrayInputStream(bytes); OutputStream os = new FileOutputStream(file)) {
			Utils.copy(is, os);
		} catch (IOException e) {
			throw new DSSException(e);
		}
	}

	/**
	 * This method replaces all special characters by an underscore
	 * 
	 * @param str
	 *            the string / filename / url to normalize
	 * @return the normalized {@link String}
	 */
	public static String getNormalizedString(final String str) {
		String normalizedStr = str;
		try {
			normalizedStr = URLDecoder.decode(str, "UTF-8");
		} catch (UnsupportedEncodingException e) {
			LOG.debug("Cannot decode fileName [{}]. Reason : {}", str, e.getMessage());
		}
		normalizedStr = normalizedStr.replaceAll("\\W", "_");
		return normalizedStr;
	}

	/**
	 * Return a unique id for a date and the certificateToken id.
	 *
	 * @param signingTime
	 *            the signing time
	 * @param id
	 *            the token identifier
	 * @return a unique string
	 */
	public static String getDeterministicId(final Date signingTime, TokenIdentifier id) {
		try (ByteArrayOutputStream baos = new ByteArrayOutputStream(); DataOutputStream dos = new DataOutputStream(baos)) {
			if (signingTime != null) {
				dos.writeLong(signingTime.getTime());
			}
			if (id != null) {
				dos.writeChars(id.asXmlId());
			}
			dos.flush();
			return "id-" + getMD5Digest(baos.toByteArray());
		} catch (IOException e) {
			throw new DSSException(e);
		}
	}

	/**
	 * Returns a Hex encoded of the MD5 digest of binaries
	 *
	 * @param bytes
	 *            the bytes to be digested
	 * @return the hex encoded MD5 digest
	 */
	public static String getMD5Digest(byte[] bytes) {
		return Utils.toHex(digest(DigestAlgorithm.MD5, bytes));
	}

	/**
	 * This method returns the {@code X500Principal} corresponding to the given string or {@code null} if the conversion
	 * is not possible.
	 *
	 * @param x500PrincipalString
	 *            a {@code String} representation of the {@code X500Principal}
	 * @return {@code X500Principal} or null
	 */
	public static X500Principal getX500PrincipalOrNull(final String x500PrincipalString) {
		try {
            return new X500Principal(x500PrincipalString, X520Attributes.UPPERCASE_DESCRIPTION_OID);
		} catch (Exception e) {
			LOG.warn("Unable to create an instance of X500Principal : {}", e.getMessage());
			return null;
		} 
	}

	/**
<<<<<<< HEAD
	 * This method compares two {@code X500Principal}s. {@code X500Principal.CANONICAL} and
	 * {@code X500Principal.RFC2253} forms are compared.
	 *
	 * @param firstX500Principal
	 *            the first X500Principal object to be compared
	 * @param secondX500Principal
	 *            the second X500Principal object to be compared
	 * @return true if the two parameters contain the same key/values
	 */
	public static boolean x500PrincipalAreEquals(final X500Principal firstX500Principal, final X500Principal secondX500Principal) {
		if ((firstX500Principal == null) || (secondX500Principal == null)) {
			return false;
		}
		if (firstX500Principal.equals(secondX500Principal)) {
			return true;
		}
		final Map<String, String> firstStringStringHashMap = DSSASN1Utils.get(firstX500Principal);
		final Map<String, String> secondStringStringHashMap = DSSASN1Utils.get(secondX500Principal);
		return firstStringStringHashMap.entrySet().containsAll(secondStringStringHashMap.entrySet());
	}
	/**
=======
>>>>>>> b89ca28f
	 * This method returns an UTC date base on the year, the month and the day. 
	 * The year must be encoded as 1978... and not 78
	 *
	 * @param year
	 *            the value used to set the YEAR calendar field.
	 * @param month
	 *            the month. Month value is 0-based. e.g., 0 for January.
	 * @param day
	 *            the value used to set the DAY_OF_MONTH calendar field.
	 * @return the UTC date base on parameters
	 */
	public static Date getUtcDate(final int year, final int month, final int day) {
		final Calendar calendar = Calendar.getInstance(TimeZone.getTimeZone("UTC"));
		calendar.set(year, month, day, 0, 0, 0);
		calendar.set(Calendar.MILLISECOND, 0);
		return calendar.getTime();
	}

	/**
	 * This method lists all defined security providers.
	 */
	public static void printSecurityProviders() {
		final Provider[] providers = Security.getProviders();
		for (final Provider provider : providers) {
			LOG.info("PROVIDER: {}", provider.getName());
			final Set<Provider.Service> services = provider.getServices();
			for (final Provider.Service service : services) {
				LOG.info("\tALGORITHM: {} / {} / {}", service.getAlgorithm(), service.getType(),
						service.getClassName());
			}
		}
	}

	/**
	 * Reads the first byte from the DSSDocument
	 * 
	 * @param dssDocument
	 *            the document
	 * @return the first byte
	 */
	public static byte readFirstByte(final DSSDocument dssDocument) {
		byte[] result = new byte[1];
		try (InputStream inputStream = dssDocument.openStream()) {
			inputStream.read(result, 0, 1);
		} catch (IOException e) {
			throw new DSSException(String.format("Cannot read first byte of the document. Reason : %s", e.getMessage()), e);
		}
		return result[0];
	}
	
	/**
	 * Reads first {@code byteArray.length} bytes of the {@code dssDocument} and compares them with {@code byteArray}
	 * 
	 * @param dssDocument {@link DSSDocument} to read bytes from
	 * @param byteArray {@code byte} array to compare the beginning string with
	 * @return TRUE if the document starts from {@code byteArray}, FALSE otherwise
	 */
	public static boolean compareFirstBytes(final DSSDocument dssDocument, byte[] byteArray) {
		try {
			byte[] preamble = new byte[byteArray.length];
			readAvailableBytes(dssDocument, preamble);
			return Arrays.equals(byteArray, preamble);
		} catch (IllegalStateException e) {
			LOG.warn("Cannot compare first bytes of the document. Reason : {}", e.getMessage());
			return false;
		}
	}

	/**
	 * Concatenates all the arrays into a new array. The new array contains all of the element of each array followed by
	 * all of the elements of the next array. When an array is
	 * returned, it is always a new array.
	 *
	 * @param arrays
	 *            {@code byte} arrays to concatenate
	 * @return the new {@code byte} array
	 */
	public static byte[] concatenate(byte[]... arrays) {
		if ((arrays == null) || (arrays.length == 0) || ((arrays.length == 1) && (arrays[0] == null))) {
			return null;
		}
		if (arrays.length == 1) {
			return arrays[0].clone();
		}
		int joinedLength = 0;
		for (final byte[] array : arrays) {
			if (array != null) {
				joinedLength += array.length;
			}
		}
		byte[] joinedArray = new byte[joinedLength];
		int destinationIndex = 0;
		for (final byte[] array : arrays) {
			if (array != null) {

				System.arraycopy(array, 0, joinedArray, destinationIndex, array.length);
				destinationIndex += array.length;
			}
		}
		return joinedArray;
	}


	public static String decodeUrl(String uri) {
		try {
			return URLDecoder.decode(uri, "UTF-8");
		} catch (UnsupportedEncodingException e) {
			LOG.error("Unable to decode '" + uri + "' : " + e.getMessage(), e);
		}
		return uri;
	}
	
	/**
	 * Skip the defined {@code n} number of bytes from the {@code InputStream}
	 * and validates success of the operation
	 * @param is {@link InputStream} to skip bytes from
	 * @param n {@code long} number bytes to skip
	 * @return actual number of bytes have been skipped
     * @exception IllegalStateException in case of {@code InputStream} reading error 
	 */
	public static long skipAvailableBytes(InputStream is, long n) throws IllegalStateException {
		try {
			long skipped = is.skip(n);
			if (skipped != n) {
				throw new IllegalStateException(String.format("The number of skipped bytes [%s] differs from the expected value [%s]! "
						+ "The InputStream is too small, corrupted or not accessible!", skipped, n));
			}
			return skipped;
		} catch (IOException e) {
			throw new DSSException("Cannot read the InputStream!", e);
		}
	}

	/**
	 * Read the requested number of bytes from {@code DSSDocument} according to the
	 * size of the provided {@code byte}[] buffer and validates success of the
	 * operation
	 * 
	 * @param dssDocument
	 *                    {@link DSSDocument} to read bytes from
	 * @param b
	 *                    {@code byte}[] buffer to fill
	 * @return the total number of bytes read into buffer
	 * @throws IllegalStateException
	 *                               in case of {@code InputStream} reading error
	 */
	public static long readAvailableBytes(DSSDocument dssDocument, byte[] b) throws IllegalStateException {
		try (InputStream is = dssDocument.openStream()) {
			return readAvailableBytes(is, b);
		} catch (IOException e) {
			throw new DSSException("Cannot read a sequence of bytes from the document.", e);
		}
	}
	
	/**
	 * Read the requested number of bytes from {@code InputStream} according to the size of 
	 * the provided {@code byte}[] buffer and validates success of the operation
	 * @param is {@link InputStream} to read bytes from
	 * @param b {@code byte}[] buffer to fill
	 * @return the total number of bytes read into buffer
	 * @throws IllegalStateException in case of {@code InputStream} reading error 
	 */
	public static long readAvailableBytes(InputStream is, byte[] b) throws IllegalStateException {
		return readAvailableBytes(is, b, 0, b.length);
	}
	
	/**
	 * Read the requested number of bytes from {@code InputStream}
	 * and validates success of the operation
	 * @param is {@link InputStream} to read bytes from
	 * @param b {@code byte}[] buffer to fill
	 * @param off {@code int} offset in the destination array
	 * @param len {@code int} number of bytes to read
	 * @return the total number of bytes read into buffer
	 * @throws IllegalStateException in case of {@code InputStream} reading error 
	 */
	public static long readAvailableBytes(InputStream is, byte[] b, int off, int len) throws IllegalStateException {
		try {
			long read = is.read(b, off, len);
			if (read != len) {
				throw new IllegalStateException(String.format("The number of read bytes [%s] differs from the expected value [%s]! "
						+ "The InputStream is too small, corrupted or not accessible!", read, len));
			}
			return read;
		} catch (IOException e) {
			throw new DSSException("Cannot read the InputStream!", e);
		}
	}
	
	/**
	 * This method encodes an URI to be compliant with the RFC 3986 (see DSS-1475 for details)
	 * @param fileURI the uri to be encoded
	 * @return the encoded result
	 */
	public static String encodeURI(String fileURI) {
		StringBuilder sb = new StringBuilder();
		String uriDelimiter = "";
		final String[] uriParts = fileURI.split("/");
		for (String part : uriParts) {
			sb.append(uriDelimiter );
			sb.append(encodePartURI(part));
			uriDelimiter = "/";
		}
		return sb.toString();
	}
	
	/**
	 * This method encodes a partial URI to be compliant with the RFC 3986 (see DSS-1475 for details)
	 * @param uriPart the partial uri to be encoded
	 * @return the encoded result
	 */
	private static String encodePartURI(String uriPart) {
		try {
			return URLEncoder.encode(uriPart, "UTF-8").replace("+", "%20");
		} catch (Exception e) {
			LOG.warn("Unable to encode uri '{}' : {}", uriPart, e.getMessage());
			return uriPart;
		}
	}
	
	/**
	 * Returns a message retrieved from an exception,
	 * its cause message if the first is not defined,
	 * or exception class name if non of them is specified
	 * 
	 * @param e {@link Exception} to get message for
	 * @return {@link String} exception message
	 */
	public static String getExceptionMessage(Exception e) {
		if (e == null) {
			throw new DSSException("Cannot retrieve a message. The exception is null!");
		}
		
		if (e.getMessage() != null) {
			return e.getMessage();
			
		} else if (e.getCause() != null && e.getCause().getMessage() != null) {
			return e.getCause().getMessage();
			
		} else {
			return e.getClass().getName();
			
		}
	}

	public static Digest getDigest(DigestAlgorithm digestAlgo, DSSDocument dssDocument) {
		return new Digest(digestAlgo, digest(digestAlgo, dssDocument));
	}
	
	/**
	 * Replaces null ASCII characters 00-31 and 127 with ''
	 * 
	 * @param str {@link String} to remove Ctrls characters from
	 * @return {@link String} without Ctrls characters
	 */
	public static String removeControlCharacters(String str) {
		if (str != null) {
			String cleanedString = str.replaceAll("[^\\P{Cntrl}]", "");
			if (!str.equals(cleanedString)) {
				LOG.warn("The string [{}] contains illegal characters and was replaced to [{}]", str, cleanedString);
			}
			return cleanedString;
		}
		return null;
	}

}<|MERGE_RESOLUTION|>--- conflicted
+++ resolved
@@ -52,7 +52,6 @@
 import java.util.Collections;
 import java.util.Date;
 import java.util.List;
-import java.util.Map;
 import java.util.Objects;
 import java.util.Set;
 import java.util.TimeZone;
@@ -696,30 +695,6 @@
 	}
 
 	/**
-<<<<<<< HEAD
-	 * This method compares two {@code X500Principal}s. {@code X500Principal.CANONICAL} and
-	 * {@code X500Principal.RFC2253} forms are compared.
-	 *
-	 * @param firstX500Principal
-	 *            the first X500Principal object to be compared
-	 * @param secondX500Principal
-	 *            the second X500Principal object to be compared
-	 * @return true if the two parameters contain the same key/values
-	 */
-	public static boolean x500PrincipalAreEquals(final X500Principal firstX500Principal, final X500Principal secondX500Principal) {
-		if ((firstX500Principal == null) || (secondX500Principal == null)) {
-			return false;
-		}
-		if (firstX500Principal.equals(secondX500Principal)) {
-			return true;
-		}
-		final Map<String, String> firstStringStringHashMap = DSSASN1Utils.get(firstX500Principal);
-		final Map<String, String> secondStringStringHashMap = DSSASN1Utils.get(secondX500Principal);
-		return firstStringStringHashMap.entrySet().containsAll(secondStringStringHashMap.entrySet());
-	}
-	/**
-=======
->>>>>>> b89ca28f
 	 * This method returns an UTC date base on the year, the month and the day. 
 	 * The year must be encoded as 1978... and not 78
 	 *
