--- conflicted
+++ resolved
@@ -10,7 +10,6 @@
 
 import eu.europa.esig.dss.model.Digest;
 import eu.europa.esig.dss.model.x509.CertificateToken;
-import eu.europa.esig.dss.spi.DSSASN1Utils;
 import eu.europa.esig.dss.utils.Utils;
 
 /**
@@ -109,23 +108,12 @@
 					if (Arrays.equals(currentDigest, certDigest.getValue())) {
 						addCertificateRefToMap(certificateToken, certificateRef);
 					}
-					
-<<<<<<< HEAD
-				} else if (issuerInfo != null && issuerInfo.isRelatedTo(certificateToken)) {
-					addCertificateRefToMap(certificateToken, certificateRef);
-				} else if (ski != null) {
-					byte[] certSki = DSSASN1Utils.computeSkiFromCert(certificateToken);
-					if (Arrays.equals(certSki, ski)) {
-						addCertificateRefToMap(certificateToken, certificateRef);
-					}
-=======
-				} else if (issuerInfo != null && DSSASN1Utils.matchCertificateSerialInfo(issuerInfo, certificateToken)) {
+				} else if (issuerInfo != null && issuerInfo.isRelatedToCertificate(certificateToken)) {
                     addCertificateRefToMap(certificateToken, certificateRef);
 					
-				} else if (responderId != null && DSSASN1Utils.matchResponderId(responderId, certificateToken)) {
+				} else if (responderId != null && responderId.isRelatedToCertificate(certificateToken)) {
                     addCertificateRefToMap(certificateToken, certificateRef);
                     
->>>>>>> b89ca28f
 				}
 			}
 		}
