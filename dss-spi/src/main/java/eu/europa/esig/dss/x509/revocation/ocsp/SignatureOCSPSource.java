--- conflicted
+++ resolved
@@ -134,26 +134,6 @@
 			ocspTokenMap.put(ocspResponse, ocspToken);
 			for (RevocationOrigin origin : getRevocationOrigins(ocspResponse)) {
 				switch (origin) {
-<<<<<<< HEAD
-					case INTERNAL_REVOCATION_VALUES:
-						revocationValuesOCSPs.add(ocspToken);
-						break;
-					case INTERNAL_ATTRIBUTE_REVOCATION_VALUES:
-						attributeRevocationValuesOCSPs.add(ocspToken);
-						break;
-					case INTERNAL_TIMESTAMP_REVOCATION_VALUES:
-						timestampRevocationValuesOCSPs.add(ocspToken);
-						break;
-					case INTERNAL_DSS:
-						dssDictionaryOCSPs.add(ocspToken);
-						break;
-					case INTERNAL_VRI:
-						vriDictionaryOCSPs.add(ocspToken);
-						break;
-					default:
-						throw new DSSException(String.format("The given RevocationOrigin [%s] is not supported for OCSPToken object "
-								+ "in the SignatureOCSPSource", origin.name()));
-=======
 				case REVOCATION_VALUES:
 					revocationValuesOCSPs.add(ocspToken);
 					break;
@@ -173,35 +153,15 @@
 					timestampRevocationValuesOCSPs.add(ocspToken);
 					break;
 				default:
-					throw new DSSException("Unsupported origin : " + origin);
->>>>>>> b4ee9f6b
+					throw new DSSException(
+							String.format("The given RevocationOrigin [%s] is not supported for OCSPToken object in the SignatureOCSPSource", origin));
 				}
 			}
 		}
 	}
-	
+
 	protected void addReference(OCSPRef ocspRef, RevocationOrigin origin) {
 		switch (origin) {
-<<<<<<< HEAD
-			case COMPLETE_REVOCATION_REFS:
-				if (!completeRevocationRefsOCSPs.contains(ocspRef)) {
-					completeRevocationRefsOCSPs.add(ocspRef);
-				}
-				break;
-			case ATTRIBUTE_REVOCATION_REFS:
-				if (!attributeRevocationRefsOCSPs.contains(ocspRef)) {
-					attributeRevocationRefsOCSPs.add(ocspRef);
-				}
-				break;
-			case TIMESTAMP_REVOCATION_REFS:
-				if (!timestampRevocationRefsOCSPs.contains(ocspRef)) {
-					timestampRevocationRefsOCSPs.add(ocspRef);
-				}
-				break;
-			default:
-				throw new DSSException(String.format("The given RevocationOrigin [%s] is not supported for OCSPRef object "
-						+ "in the SignatureOCSPSource", origin.name()));
-=======
 		case COMPLETE_REVOCATION_REFS:
 			if (!completeRevocationRefsOCSPs.contains(ocspRef)) {
 				completeRevocationRefsOCSPs.add(ocspRef);
@@ -218,8 +178,7 @@
 			}
 			break;
 		default:
-			throw new DSSException("Unsupported origin : " + origin);
->>>>>>> b4ee9f6b
+			throw new DSSException(String.format("The given RevocationOrigin [%s] is not supported for OCSPRef object in the SignatureOCSPSource", origin));
 		}
 	}
 	
