﻿<?xml version="1.0" encoding="UTF-8"?>
<xs:schema attributeFormDefault="unqualified"
	elementFormDefault="qualified" targetNamespace="http://dss.esig.europa.eu/validation/diagnostic"
	xmlns="http://dss.esig.europa.eu/validation/diagnostic" xmlns:xs="http://www.w3.org/2001/XMLSchema">
	
	<!-- Root element -->
	<xs:element name="DiagnosticData" type="DiagnosticData"/>
	
	<xs:complexType name="DiagnosticData">
		<xs:sequence>
			<xs:element name="DocumentName" type="xs:string" minOccurs="0" />
			<xs:element name="ValidationDate" type="xs:dateTime" />
			<xs:element name="ContainerInfo" type="ContainerInfo" minOccurs="0" />
			<xs:element name="Signatures" minOccurs="0">
				<xs:complexType>
					<xs:sequence>
						<xs:element name="Signature" type="Signature" minOccurs="0" maxOccurs="unbounded" />
					</xs:sequence>
				</xs:complexType>
			</xs:element>
			<xs:element name="UsedCertificates" minOccurs="0">
				<xs:complexType>
					<xs:sequence>
						<xs:element name="Certificate" type="Certificate" minOccurs="0" maxOccurs="unbounded" />
					</xs:sequence>
				</xs:complexType>
			</xs:element>
			<xs:element name="UsedRevocations" minOccurs="0">
				<xs:complexType>
					<xs:sequence>
						<xs:element name="Revocation" type="Revocation" minOccurs="0" maxOccurs="unbounded" />
					</xs:sequence>
				</xs:complexType>
			</xs:element>
			<xs:element name="UsedTimestamps" minOccurs="0">
				<xs:complexType>
					<xs:sequence>
						<xs:element name="Timestamp" type="Timestamp" minOccurs="0" maxOccurs="unbounded" />
					</xs:sequence>
				</xs:complexType>
			</xs:element>
			<xs:element name="OrphanTokens" minOccurs="0">
				<xs:complexType>
					<xs:sequence>
						<xs:element name="OrphanToken" type="OrphanToken" minOccurs="0" maxOccurs="unbounded" />
					</xs:sequence>
				</xs:complexType>
			</xs:element>
			<xs:element name="OriginalDocuments" minOccurs="0">
				<xs:complexType>
					<xs:sequence>
						<xs:element name="SignerData" type="SignerData" minOccurs="0" maxOccurs="unbounded" />
					</xs:sequence>
				</xs:complexType>
			</xs:element>
			
			<xs:element name="TrustedLists" minOccurs="0">
				<xs:complexType>
					<xs:sequence>
						<xs:element name="TrustedList" type="TrustedList" minOccurs="0" maxOccurs="unbounded" />
					</xs:sequence>
				</xs:complexType>
			</xs:element>
<<<<<<< HEAD
			<xs:element name="ListOfTrustedLists" minOccurs="0">
				<xs:complexType>
					<xs:sequence>
						<xs:element name="ListOfTrustedLists" type="TrustedList" minOccurs="0" maxOccurs="unbounded" />
					</xs:sequence>
				</xs:complexType>
			</xs:element>
=======
>>>>>>> 8f339c2d
			
		</xs:sequence>
	</xs:complexType>
	
	<xs:complexType name="ContainerInfo">
		<xs:sequence>
			<xs:element name="ContainerType" type="xs:string" minOccurs="0" />
			<xs:element name="ZipComment" type="xs:string" minOccurs="0" />
			<xs:element name="MimeTypeFilePresent" type="xs:boolean" minOccurs="0" />
			<xs:element name="MimeTypeContent" type="xs:string" minOccurs="0" />
			
			<xs:element name="ManifestFiles" minOccurs="0">
				<xs:complexType>
					<xs:sequence>
						<xs:element name="ManifestFile" type="ManifestFile" minOccurs="0" maxOccurs="unbounded" />
					</xs:sequence>
				</xs:complexType>
			</xs:element>
			
			<xs:element name="ContentFiles" minOccurs="0">
				<xs:complexType>
					<xs:sequence>
						<xs:element name="ContentFile" type="xs:string" minOccurs="0" maxOccurs="unbounded" />
					</xs:sequence>
				</xs:complexType>
			</xs:element>
		</xs:sequence>
	</xs:complexType>
	
	<xs:complexType name="ManifestFile">
		<xs:sequence>
			<xs:element name="Filename" type="xs:string" minOccurs="0" />
			<xs:element name="SignatureFilename" type="xs:string" minOccurs="0" />
			<xs:element name="Entries" minOccurs="0">
				<xs:complexType>
					<xs:sequence>
						<xs:element name="Entry" type="xs:string" minOccurs="0" maxOccurs="unbounded" />
					</xs:sequence>
				</xs:complexType>
			</xs:element>
		</xs:sequence>
	</xs:complexType>
	
	<xs:complexType name="AbstractToken" abstract="true">
		<xs:attribute name="Id" type="xs:ID" use="required" />
	</xs:complexType>

	<xs:complexType name="Signature">
		<xs:complexContent>
            <xs:extension base="AbstractToken">
				<xs:sequence>
					<xs:element name="DAIdentifier" type="xs:string" minOccurs="0" /> <!-- ID produced by a signer application -->
					<xs:element name="SignatureFilename" type="xs:string" />
					<xs:element name="ErrorMessage" type="xs:string" minOccurs="0" />
					<xs:element name="DateTime" type="xs:dateTime" minOccurs="0" />
					<xs:element name="SignatureFormat" type="SignatureFormat" />
		
					<xs:element name="StructuralValidation"	type="StructuralValidation" minOccurs="0" />
					
					<xs:element name="DigestMatchers" minOccurs="0">
						<xs:complexType>
							<xs:sequence>
								<xs:element name="DigestMatcher" type="DigestMatcher" minOccurs="0" maxOccurs="unbounded" />
							</xs:sequence>
						</xs:complexType>
					</xs:element>
					
					<xs:element name="BasicSignature" type="BasicSignature" />
					<xs:element name="SigningCertificate" type="SigningCertificate" minOccurs="0" />
					<xs:element name="CertificateChain"	type="CertificateChain" minOccurs="0" />
		
					<xs:element name="ContentType" type="xs:string" minOccurs="0" />
					<xs:element name="MimeType" type="xs:string" minOccurs="0" />
					<xs:element name="ContentIdentifier" type="xs:string" minOccurs="0" />
					<xs:element name="ContentHints" type="xs:string" minOccurs="0" />
					<xs:element name="SignatureProductionPlace" type="SignatureProductionPlace" minOccurs="0" />
					<xs:element name="CommitmentTypeIndication" minOccurs="0">
						<xs:complexType>
							<xs:sequence>
								<xs:element name="Indication" type="xs:string" minOccurs="0" maxOccurs="unbounded" />
							</xs:sequence>
						</xs:complexType>
					</xs:element>
					<xs:element name="SignerRole" type="SignerRole" minOccurs="0" maxOccurs="unbounded" />
					<xs:element name="Policy" type="Policy" minOccurs="0" />
					<xs:element name="PDFSignatureDictionary" type="PDFSignatureDictionary" minOccurs="0" />
					
					<xs:element name="SignerDocumentRepresentations" minOccurs="0">
						<xs:complexType>
							<xs:attribute name="HashOnly" type="xs:boolean" use="required" />
							<xs:attribute name="DocHashOnly" type="xs:boolean" use="required" />
						</xs:complexType>
					</xs:element>
					
					<xs:element name="FoundCertificates">
						<xs:complexType>
							<xs:sequence>
								<xs:element name="RelatedCertificate" type="RelatedCertificate" minOccurs="0" maxOccurs="unbounded" />
								<xs:element name="OrphanCertificate" type="OrphanCertificate" minOccurs="0" maxOccurs="unbounded" />
							</xs:sequence>
						</xs:complexType>
					</xs:element>
					
					<xs:element name="FoundRevocations">
						<xs:complexType>
							<xs:sequence>
								<xs:element name="RelatedRevocation" type="RelatedRevocation" minOccurs="0" maxOccurs="unbounded" />
								<xs:element name="OrphanRevocation" type="OrphanRevocation" minOccurs="0" maxOccurs="unbounded" />
							</xs:sequence>
						</xs:complexType>
					</xs:element>
								
					<xs:element name="FoundTimestamps">
						<xs:complexType>
							<xs:sequence>
								<xs:element name="FoundTimestamp" type="FoundTimestamp" minOccurs="0" maxOccurs="unbounded" />
							</xs:sequence>
						</xs:complexType>
					</xs:element>
					
					<xs:element name="SignatureScopes">
						<xs:complexType>
							<xs:sequence>
								<xs:element name="SignatureScope" type="SignatureScope" minOccurs="0" maxOccurs="unbounded" />
							</xs:sequence>
						</xs:complexType>
					</xs:element>
					
					<xs:element name="SignatureDigestReference" type="SignatureDigestReference" />
					<xs:element name="SignatureValue" type="xs:base64Binary" minOccurs="0" />
					
				</xs:sequence>
				<xs:attribute name="CounterSignature" type="xs:boolean" use="optional" />
				<xs:attribute name="Parent" type="xs:IDREF" use="optional" />
			</xs:extension>
		</xs:complexContent>
	</xs:complexType>
	
	<xs:complexType name="SignatureProductionPlace">
		<xs:sequence>
			<xs:element name="Address" type="xs:string" minOccurs="0" />
			<xs:element name="City" type="xs:string" minOccurs="0" />
			<xs:element name="StateOrProvince" type="xs:string" minOccurs="0" />
			<xs:element name="PostalCode" type="xs:string" minOccurs="0" />
			<xs:element name="CountryName" type="xs:string" minOccurs="0" />
		</xs:sequence>
	</xs:complexType>
	
	<xs:complexType name="Policy">
		<xs:sequence>
			<xs:element name="Id" type="xs:string" />
			<xs:element name="Url" type="xs:string" minOccurs="0" />
			<xs:element name="Description" type="xs:string" minOccurs="0" />
			<xs:element name="Notice" type="xs:string" minOccurs="0" />
			<xs:element name="ZeroHash" type="xs:boolean" minOccurs="0" />
			<xs:element name="DigestAlgoAndValue" type="DigestAlgoAndValue" minOccurs="0" />
			<xs:element name="Asn1Processable" type="xs:boolean" minOccurs="0" />
			<xs:element name="Identified" type="xs:boolean" minOccurs="0" />
			<xs:element name="Status" type="xs:boolean" minOccurs="0" />
			<xs:element name="ProcessingError" type="xs:string" minOccurs="0" />
			<xs:element name="DigestAlgorithmsEqual" type="xs:boolean" minOccurs="0" />
		</xs:sequence>
	</xs:complexType>
	
	<xs:complexType name="PDFSignatureDictionary">
		<xs:sequence>
			<xs:element name="SignatureFieldName" type="xs:string" minOccurs="0" />
			<xs:element name="SignerName" type="xs:string" minOccurs="0" />
			<xs:element name="Filter" type="xs:string" minOccurs="0" />
			<xs:element name="SubFilter" type="xs:string" minOccurs="0" />
			<xs:element name="ContactInfo" type="xs:string" minOccurs="0" />
			<xs:element name="Reason" type="xs:string" minOccurs="0" />
			<xs:element name="SignatureByteRange" minOccurs="0" >
				<xs:simpleType>
					<xs:list itemType="xs:integer"/>
				</xs:simpleType>
			</xs:element>
		</xs:sequence>
	</xs:complexType>
	
	<xs:complexType name="Certificate">
		<xs:complexContent>
            <xs:extension base="AbstractToken">
				<xs:sequence>
					<xs:element name="SubjectDistinguishedName" type="DistinguishedName" maxOccurs="unbounded" />
					<xs:element name="IssuerDistinguishedName" type="DistinguishedName" maxOccurs="unbounded" />
					<xs:element name="SerialNumber" type="xs:integer" />
					<xs:element name="CommonName" type="xs:string" minOccurs="0"/>
					<xs:element name="Locality" type="xs:string" minOccurs="0"/>
					<xs:element name="State" type="xs:string" minOccurs="0"/>
					<xs:element name="CountryName" type="xs:string" minOccurs="0"/>
					<xs:element name="OrganizationName" type="xs:string" minOccurs="0"/>
					<xs:element name="GivenName" type="xs:string" minOccurs="0"/>
					<xs:element name="OrganizationalUnit" type="xs:string" minOccurs="0"/>
					<xs:element name="Surname" type="xs:string" minOccurs="0"/>
					<xs:element name="Pseudonym" type="xs:string" minOccurs="0"/>
					<xs:element name="Email" type="xs:string" minOccurs="0"/>
					
					<xs:element name="AuthorityInformationAccessUrls" minOccurs="0">
						<xs:complexType>
							<xs:sequence>
								<xs:element name="aiaUrl" type="xs:string" minOccurs="0" maxOccurs="unbounded" />
							</xs:sequence>
						</xs:complexType>
					</xs:element>
					<xs:element name="CRLDistributionPoints" minOccurs="0">
						<xs:complexType>
							<xs:sequence>
								<xs:element name="crlUrl" type="xs:string" minOccurs="0" maxOccurs="unbounded" />
							</xs:sequence>
						</xs:complexType>
					</xs:element>
					<xs:element name="OCSPAccessUrls" minOccurs="0">
						<xs:complexType>
							<xs:sequence>
								<xs:element name="ocspServerUrl" type="xs:string" minOccurs="0" maxOccurs="unbounded" />
							</xs:sequence>
						</xs:complexType>
					</xs:element>
					
					<xs:element name="Sources">
						<xs:complexType>
							<xs:sequence>
								<xs:element name="Source" type="CertificateSourceType" maxOccurs="unbounded" />
							</xs:sequence>
						</xs:complexType>
					</xs:element>
					
					<xs:element name="NotAfter" type="xs:dateTime" />
					<xs:element name="NotBefore" type="xs:dateTime" />
					<xs:element name="PublicKeySize" type="xs:int" />
					<xs:element name="PublicKeyEncryptionAlgo" type="xs:string" />
		
					<xs:element name="KeyUsageBits" minOccurs="0">
						<xs:complexType>
							<xs:sequence>
								<xs:element name="KeyUsage" type="KeyUsage" minOccurs="0" maxOccurs="unbounded" />
							</xs:sequence>
						</xs:complexType>
					</xs:element>
					<xs:element name="ExtendedKeyUsages" minOccurs="0">
						<xs:complexType>
							<xs:sequence>
								<xs:element name="extendedKeyUsagesOid" type="OID" minOccurs="0" maxOccurs="unbounded" />
							</xs:sequence>
						</xs:complexType>
					</xs:element>
					
					<xs:element name="IdPkixOcspNoCheck" type="xs:boolean" minOccurs="0" />
		
					<xs:element name="BasicSignature" type="BasicSignature" />
					<xs:element name="SigningCertificate" type="SigningCertificate" minOccurs="0" />
					<xs:element name="CertificateChain" type="CertificateChain" minOccurs="0" />
		
					<xs:element name="Trusted" type="xs:boolean" />
					<xs:element name="SelfSigned" type="xs:boolean" />
					
					<xs:element name="CertificatePolicies" minOccurs="0">
						<xs:complexType>
							<xs:sequence>
								<xs:element name="certificatePolicy" type="CertificatePolicy" minOccurs="0" maxOccurs="unbounded" />
							</xs:sequence>
						</xs:complexType>
					</xs:element>
					<xs:element name="QCStatementIds" minOccurs="0">
						<xs:complexType>
							<xs:sequence>
								<xs:element name="qcStatementOid" type="OID" minOccurs="0" maxOccurs="unbounded" />
							</xs:sequence>
						</xs:complexType>
					</xs:element>
					<xs:element name="QCTypes" minOccurs="0">
						<xs:complexType>
							<xs:sequence>
								<xs:element name="qcTypeOid" type="OID" minOccurs="0" maxOccurs="unbounded" />
							</xs:sequence>
						</xs:complexType>
					</xs:element>
								
					<xs:element name="TrustedServiceProviders" minOccurs="0">
						<xs:complexType>
							<xs:sequence>
								<xs:element name="TrustedServiceProvider" type="TrustedServiceProvider" minOccurs="0" maxOccurs="unbounded" />
							</xs:sequence>
						</xs:complexType>
					</xs:element>
					
					<xs:element name="Revocations" minOccurs="0">
						<xs:complexType>
							<xs:sequence>
								<xs:element name="CertificateRevocation" type="CertificateRevocation" minOccurs="0" maxOccurs="unbounded" />
							</xs:sequence>
						</xs:complexType>
					</xs:element>
					
					<xs:choice>
						<xs:element name="Base64Encoded" type="xs:base64Binary" />
						<xs:element name="DigestAlgoAndValue" type="DigestAlgoAndValue" />
					</xs:choice>
				</xs:sequence>
			</xs:extension>
		</xs:complexContent>
	</xs:complexType>
	
	<xs:complexType name="OID">
		<xs:simpleContent>
			<xs:extension base="xs:string">
				<xs:attribute name="Description" type="xs:string" use="optional" />
			</xs:extension>
		</xs:simpleContent>
	</xs:complexType>
	
	<xs:complexType name="CertificatePolicy">
		<xs:complexContent>
			<xs:extension base="OID">
				<xs:attribute name="cpsUrl" type="xs:string" use="optional" />
			</xs:extension>
		</xs:complexContent>
	</xs:complexType>
	
	<xs:complexType name="DistinguishedName">
		<xs:simpleContent>
			<xs:extension base="xs:string">
				<xs:attribute name="Format" type="xs:string" use="optional" />
			</xs:extension>
		</xs:simpleContent>
	</xs:complexType>
	
	<xs:complexType name="SignatureScope">
		<xs:sequence>
			<xs:element name="Scope" type="ScopeType" />
			<xs:element name="Name" type="xs:string" />
			<xs:element name="Description" type="xs:string" />
			<xs:element name="Transformations" minOccurs="0">
				<xs:complexType>
					<xs:sequence>
						<xs:element name="Transformation" type="xs:string" minOccurs="0" maxOccurs="unbounded" />
					</xs:sequence>
				</xs:complexType>
			</xs:element>
		</xs:sequence>
		<xs:attribute name="SignerData" type="xs:IDREF" use="required" />
	</xs:complexType>
	
	<xs:simpleType name="SignatureFormat" final="restriction">
		<xs:restriction base="xs:string">
			<xs:enumeration value="XML-NOT-ETSI" />
			<xs:enumeration value="XAdES-C" />
			<xs:enumeration value="XAdES-X" />
			<xs:enumeration value="XAdES-XL" />
			<xs:enumeration value="XAdES-A" />
			<xs:enumeration value="XAdES-BASELINE-LTA" />
			<xs:enumeration value="XAdES-BASELINE-LT" />
			<xs:enumeration value="XAdES-BASELINE-T" />
			<xs:enumeration value="XAdES-BASELINE-B" />
			<xs:enumeration value="CMS-NOT-ETSI" />
			<xs:enumeration value="CAdES-BASELINE-LTA" />
			<xs:enumeration value="CAdES-BASELINE-LT" />
			<xs:enumeration value="CAdES-BASELINE-T" />
			<xs:enumeration value="CAdES-BASELINE-B" />
			<xs:enumeration value="CAdES-101733-C" />
			<xs:enumeration value="CAdES-101733-X" />
			<xs:enumeration value="CAdES-101733-A" />
			<xs:enumeration value="PDF-NOT-ETSI" />
			<xs:enumeration value="PAdES-BASELINE-LTA" />
			<xs:enumeration value="PAdES-BASELINE-LT" />
			<xs:enumeration value="PAdES-BASELINE-T" />
			<xs:enumeration value="PAdES-BASELINE-B" />
			<xs:enumeration value="PKCS7-B" />
			<xs:enumeration value="PKCS7-T" />
			<xs:enumeration value="PKCS7-LT" />
			<xs:enumeration value="PKCS7-LTA" />
			<xs:enumeration value="UNKNOWN" />
		</xs:restriction>
	</xs:simpleType>
	
	<xs:simpleType name="ScopeType" final="restriction">
		<xs:restriction base="xs:string">
			<xs:enumeration value="FULL" />
			<xs:enumeration value="PARTIAL" />
			<xs:enumeration value="DIGEST" />
			<xs:enumeration value="ARCHIVED" />
		</xs:restriction>
	</xs:simpleType>
	
	<xs:complexType name="StructuralValidation">
		<xs:sequence>
			<xs:element name="Valid" type="xs:boolean" minOccurs="0" />
			<xs:element name="Message" type="xs:string" minOccurs="0" />
		</xs:sequence>
	</xs:complexType>
	
	<xs:complexType name="BasicSignature">
		<xs:sequence>
			<xs:element name="EncryptionAlgoUsedToSignThisToken" type="xs:string" minOccurs="0" />
			<xs:element name="KeyLengthUsedToSignThisToken" type="xs:string" minOccurs="0" />
			<xs:element name="DigestAlgoUsedToSignThisToken" type="xs:string" minOccurs="0"  />
			<xs:element name="MaskGenerationFunctionUsedToSignThisToken" type="xs:string" minOccurs="0"  />
			<xs:element name="SignatureIntact" type="xs:boolean" />
			<xs:element name="SignatureValid" type="xs:boolean" />
		</xs:sequence>
	</xs:complexType>
	
	<xs:complexType name="SigningCertificate">
		<xs:sequence>
			<xs:element name="AttributePresent" type="xs:boolean" minOccurs="0" />
			<xs:element name="DigestValuePresent" type="xs:boolean" minOccurs="0" />
			<xs:element name="DigestValueMatch" type="xs:boolean" minOccurs="0" />
			<xs:element name="IssuerSerialMatch" type="xs:boolean" minOccurs="0" />
		</xs:sequence>
		<xs:attribute name="Certificate" type="xs:IDREF" use="required" />
	</xs:complexType>
	
	<xs:complexType name="TimestampedObjects">
		<xs:sequence>
			<xs:element name="TimestampedObject" type="TimestampedObject" maxOccurs="unbounded" />
		</xs:sequence>
	</xs:complexType>
	
	<xs:complexType name="TimestampedObject">
		<xs:sequence/>
		<xs:attribute name="Token" type="xs:IDREF" use="required" />
		<xs:attribute name="Category" type="TimestampedObjectType" use="required" />
	</xs:complexType>
	
	<xs:simpleType name="TimestampedObjectType" final="restriction">
		<xs:restriction base="xs:string">
			<xs:enumeration value="SIGNED_DATA" />
			<xs:enumeration value="SIGNATURE" />
			<xs:enumeration value="CERTIFICATE" />
			<xs:enumeration value="REVOCATION" />
			<xs:enumeration value="TIMESTAMP" />
			<xs:enumeration value="ORPHAN" />
		</xs:restriction>
	</xs:simpleType>
    
	<xs:complexType name="CertificateChain">
		<xs:sequence>
			<xs:element name="ChainItem" minOccurs="0" maxOccurs="unbounded">
				<xs:complexType>
					<xs:attribute name="Certificate" type="xs:IDREF" use="required" />
				</xs:complexType>
			</xs:element>
		</xs:sequence>
	</xs:complexType>
	
	<xs:complexType name="SignerRole">
		<xs:sequence>
			<xs:element name="Role" type="xs:string" />
			<xs:element name="NotAfter" type="xs:dateTime" minOccurs="0" />
			<xs:element name="NotBefore" type="xs:dateTime" minOccurs="0" />
		</xs:sequence>
		<xs:attribute name="Category" type="EndorsementType" use="required" />
	</xs:complexType>
	
	<xs:complexType name="DigestAlgoAndValue">
		<xs:sequence>
			<xs:element name="DigestMethod" type="xs:string" minOccurs="0" /> <!-- Optional in case the digest cannot be retrieved -->
			<xs:element name="DigestValue" type="xs:base64Binary" minOccurs="0"/>
		</xs:sequence>
	</xs:complexType>
	
	<xs:complexType name="DigestMatcher">
		<xs:complexContent>
			<xs:extension base="DigestAlgoAndValue">
				<xs:sequence>
					<xs:element name="DataFound" type="xs:boolean" />
					<xs:element name="DataIntact" type="xs:boolean" />
				</xs:sequence>
				<xs:attribute name="type" type="DigestMatcherType" use="required" />
				<xs:attribute name="name" type="xs:string" use="optional"/>
			</xs:extension>
		</xs:complexContent>
	</xs:complexType>
	
	<xs:simpleType name="EndorsementType" final="restriction">
		<xs:restriction base="xs:string">
			<xs:enumeration value="certified" />
			<xs:enumeration value="claimed" />
			<xs:enumeration value="signed" />
		</xs:restriction>
	</xs:simpleType>
	
	<xs:simpleType name="DigestMatcherType" final="restriction">
		<xs:restriction base="xs:string">
			<!-- XAdES -->
			<xs:enumeration value="REFERENCE" />
			<xs:enumeration value="OBJECT" />
			<xs:enumeration value="KEY_INFO" />
			<xs:enumeration value="MANIFEST" />
			<xs:enumeration value="MANIFEST_ENTRY" />
			<xs:enumeration value="SIGNED_PROPERTIES" />
			<xs:enumeration value="XPOINTER" />
			
			<!-- CAdES -->
			<xs:enumeration value="MESSAGE_DIGEST" />
			<!-- Digest from decrypted content SignatureValue (CAdES/PAdES) -->
			<xs:enumeration value="CONTENT_DIGEST" />
			
			<!-- TIMESTAMP -->
			<xs:enumeration value="MESSAGE_IMPRINT" />
		</xs:restriction>
	</xs:simpleType>
	
	<xs:complexType name="SignatureDigestReference">
		<xs:sequence>
			<xs:element name="CanonicalizationMethod" type="xs:string" minOccurs="0" /> <!-- Used in XAdES only -->
			<xs:element name="DigestMethod" type="xs:string" />
			<xs:element name="DigestValue" type="xs:base64Binary" />
		</xs:sequence>
	</xs:complexType>
	
	<xs:complexType name="FoundCertificate" abstract="true">
		<xs:sequence>
			<xs:element name="Origin" type="CertificateOriginType" minOccurs="0" maxOccurs="unbounded" />
			<xs:element name="CertificateRef" type="CertificateRef" minOccurs="0" maxOccurs="unbounded" />
		</xs:sequence>
	</xs:complexType>
	
	<xs:complexType name="RelatedCertificate">
		<xs:complexContent>
            <xs:extension base="FoundCertificate">
				<xs:attribute name="Certificate" type="xs:IDREF" use="required" />
			</xs:extension>
		</xs:complexContent>
	</xs:complexType>
	
	<xs:complexType name="OrphanCertificate">
		<xs:complexContent>
            <xs:extension base="FoundCertificate">
            	<xs:attribute name="Token" type="xs:IDREF" use="required" />
			</xs:extension>
		</xs:complexContent>
	</xs:complexType>
	
	<xs:complexType name="CertificateRef">
		<xs:sequence>
			<xs:element name="Origin" type="CertificateRefOriginType" />
			<xs:element name="IssuerSerial" type="xs:base64Binary" minOccurs="0" />
			<xs:element name="DigestAlgoAndValue" type="DigestAlgoAndValue" />
		</xs:sequence>
	</xs:complexType>
	
	<xs:simpleType name="CertificateSourceType" final="restriction">
		<xs:restriction base="xs:string">
			<xs:enumeration value="TRUSTED_STORE" />
			<xs:enumeration value="TRUSTED_LIST" />
			<xs:enumeration value="SIGNATURE" />
			<xs:enumeration value="OCSP_RESPONSE" />
			<xs:enumeration value="OTHER" />
			<xs:enumeration value="AIA" />
			<xs:enumeration value="TIMESTAMP" />
			<xs:enumeration value="UNKNOWN" />
		</xs:restriction>
	</xs:simpleType>
	
	<xs:simpleType name="CertificateOriginType" final="restriction">
		<xs:restriction base="xs:string">
			<xs:enumeration value="KEY_INFO" />
			<xs:enumeration value="CERTIFICATE_VALUES" />
			<xs:enumeration value="ATTR_AUTORITIES_CERT_VALUES" />
			<xs:enumeration value="TIMESTAMP_VALIDATION_DATA" />
			<xs:enumeration value="DSS_DICTIONARY" />
			<xs:enumeration value="VRI_DICTIONARY" />
			<xs:enumeration value="TIMESTAMP_CERTIFICATE_VALUES" />
		</xs:restriction>
	</xs:simpleType>
	
	<xs:simpleType name="CertificateRefOriginType" final="restriction">
		<xs:restriction base="xs:string">
			<xs:enumeration value="SIGNING_CERTIFICATE" />
			<xs:enumeration value="COMPLETE_CERTIFICATE_REFS" />
			<xs:enumeration value="ATTRIBUTE_CERTIFICATE_REFS" />
		</xs:restriction>
	</xs:simpleType>
	
	<xs:complexType name="FoundTimestamp">
		<xs:attribute name="Timestamp" type="xs:IDREF" use="required" />
		<xs:attribute name="Location" type="TimestampLocation" use="optional" />
	</xs:complexType>
	
	<xs:complexType name="Timestamp">
		<xs:complexContent>
            <xs:extension base="AbstractToken">
				<xs:sequence>
					<xs:element name="ArchiveTimestampType" type="ArchiveTimestampType" minOccurs="0" />
					<xs:element name="ProductionTime" type="xs:dateTime" />
					<xs:element name="DigestMatcher" type="DigestMatcher" />
					<xs:element name="BasicSignature" type="BasicSignature" />
					<xs:element name="SigningCertificate" type="SigningCertificate" minOccurs="0" />
					<xs:element name="CertificateChain" type="CertificateChain" minOccurs="0" />
		
					<xs:element name="TimestampedObjects" type="TimestampedObjects" minOccurs="0" />
		
					<xs:choice>
						<xs:element name="Base64Encoded" type="xs:base64Binary" />
						<xs:element name="DigestAlgoAndValue" type="DigestAlgoAndValue" />
					</xs:choice>
				</xs:sequence>
				<xs:attribute name="Type" type="TimestampType" use="required" />
			</xs:extension>
		</xs:complexContent>
	</xs:complexType>
	
	<xs:simpleType name="TimestampType" final="restriction">
		<xs:restriction base="xs:string">
			<xs:enumeration value="CONTENT_TIMESTAMP" />
			<xs:enumeration value="ALL_DATA_OBJECTS_TIMESTAMP" />
			<xs:enumeration value="INDIVIDUAL_DATA_OBJECTS_TIMESTAMP" />
			<xs:enumeration value="SIGNATURE_TIMESTAMP" />
			<xs:enumeration value="VALIDATION_DATA_REFSONLY_TIMESTAMP" />
			<xs:enumeration value="VALIDATION_DATA_TIMESTAMP" />
			<xs:enumeration value="ARCHIVE_TIMESTAMP" />
		</xs:restriction>
	</xs:simpleType>
	
	<xs:simpleType name="TimestampLocation" final="restriction">
		<xs:restriction base="xs:string">
			<xs:enumeration value="XAdES" />
			<xs:enumeration value="CAdES" />
			<xs:enumeration value="DOC_TIMESTAMP" />
		</xs:restriction>
	</xs:simpleType>
	
	<xs:simpleType name="ArchiveTimestampType" final="restriction">
		<xs:restriction base="xs:string">
			<xs:enumeration value="XAdES" />
			<xs:enumeration value="XAdES_141" />
			<xs:enumeration value="CAdES" />
			<xs:enumeration value="CAdES_V2" />
			<xs:enumeration value="CAdES_V3" />
			<xs:enumeration value="CAdES_DETACHED" />
			<xs:enumeration value="PAdES" />
		</xs:restriction>
	</xs:simpleType>
	
	<xs:complexType name="CertificateRevocation">
		<xs:sequence>
			<xs:element name="Status" type="xs:boolean" />
			<xs:element name="Reason" type="RevocationReason" minOccurs="0" />
			<xs:element name="RevocationDate" type="xs:dateTime" minOccurs="0" />
		</xs:sequence>
		<xs:attribute name="Revocation" type="xs:IDREF" use="required" />
	</xs:complexType>
	
	<xs:simpleType name="RevocationReason" final="restriction">
		<xs:restriction base="xs:string">
			<xs:enumeration value="unspecified" />
			<xs:enumeration value="keyCompromise" />
			<xs:enumeration value="cACompromise" />
			<xs:enumeration value="affiliationChanged" />
			<xs:enumeration value="superseded" />
			<xs:enumeration value="cessationOfOperation" />
			<xs:enumeration value="certificateHold" />
			<xs:enumeration value="removeFromCRL" />
			<xs:enumeration value="privilegeWithdrawn" />
			<xs:enumeration value="aACompromise" />
		</xs:restriction>
	</xs:simpleType>
	
	<xs:simpleType name="KeyUsage" final="restriction">
		<xs:restriction base="xs:string">
			<xs:enumeration value="digitalSignature" />
			<xs:enumeration value="nonRepudiation" />
			<xs:enumeration value="keyEncipherment" />
			<xs:enumeration value="dataEncipherment" />
			<xs:enumeration value="keyAgreement" />
			<xs:enumeration value="keyCertSign" />
			<xs:enumeration value="crlSign" />
			<xs:enumeration value="encipherOnly" />
			<xs:enumeration value="decipherOnly" />
		</xs:restriction>
	</xs:simpleType>
	
	<xs:complexType name="Revocation">
		<xs:complexContent>
            <xs:extension base="AbstractToken">
				<xs:sequence>
					<xs:element name="Origin" type="RevocationOriginType" />
					<xs:element name="Type" type="RevocationType" />
					<xs:element name="SourceAddress" type="xs:string" minOccurs="0" />
					<xs:element name="ProductionDate" type="xs:dateTime" minOccurs="0" /> <!-- Can be null in case of no SUCCESSFUL response of OCSP -->
					<xs:element name="ThisUpdate" type="xs:dateTime" minOccurs="0" />
					<xs:element name="NextUpdate" type="xs:dateTime" minOccurs="0" />
					<xs:element name="ExpiredCertsOnCRL" type="xs:dateTime" minOccurs="0" /> <!-- CRL -->
					<xs:element name="ArchiveCutOff" type="xs:dateTime" minOccurs="0" /> <!-- OCSP -->
					<xs:element name="CertHashExtensionPresent" type="xs:boolean" minOccurs="0" /> <!-- OCSP -->
					<xs:element name="CertHashExtensionMatch" type="xs:boolean" minOccurs="0" /> <!-- OCSP -->
					<xs:element name="BasicSignature" type="BasicSignature" minOccurs="0" /> <!-- Can be null in case of no SUCCESSFUL response of OCSP -->
					<xs:element name="SigningCertificate" type="SigningCertificate" minOccurs="0" />
					<xs:element name="CertificateChain" type="CertificateChain" minOccurs="0" />
					<xs:choice>
						<xs:element name="Base64Encoded" type="xs:base64Binary" />
						<xs:element name="DigestAlgoAndValue" type="DigestAlgoAndValue" />
					</xs:choice>
				</xs:sequence>
			</xs:extension>
		</xs:complexContent>
	</xs:complexType>
	
	<xs:complexType name="FoundRevocation" abstract="true">
		<xs:sequence>
			<xs:element name="Type" type="RevocationType" />
			<xs:element name="Origin" type="RevocationOriginType" minOccurs="0" maxOccurs="unbounded" />
			<xs:element name="RevocationRef" type="RevocationRef" minOccurs="0" maxOccurs="unbounded" />
		</xs:sequence>
	</xs:complexType>
	
	<xs:complexType name="RelatedRevocation">
		<xs:complexContent>
            <xs:extension base="FoundRevocation">
            	<xs:attribute name="Revocation" type="xs:IDREF" use="required" />
			</xs:extension>
		</xs:complexContent>
	</xs:complexType>
	
	<xs:complexType name="OrphanRevocation">
		<xs:complexContent>
            <xs:extension base="FoundRevocation">
            	<xs:attribute name="Token" type="xs:IDREF" use="required" />
			</xs:extension>
		</xs:complexContent>
	</xs:complexType>
	
	<xs:complexType name="RevocationRef">
		<xs:sequence>
			<xs:element name="Origin" type="RevocationRefOriginType" maxOccurs="unbounded" />
			<xs:element name="DigestAlgoAndValue" type="DigestAlgoAndValue" minOccurs="0" />
			<xs:element name="ProducedAt" type="xs:dateTime" minOccurs="0" /> <!-- OCSP -->
			<xs:choice minOccurs="0"> <!-- OCSP -->
				<xs:element name="ResponderIdName" type="xs:string" /> <!-- OCSP -->
				<xs:element name="ResponderIdKey" type="xs:base64Binary" /> <!-- OCSP -->
			</xs:choice>
		</xs:sequence>
	</xs:complexType>
	
	<xs:simpleType name="RevocationType" final="restriction">
		<xs:restriction base="xs:string">
			<xs:enumeration value="CRL" />
			<xs:enumeration value="OCSP" />
		</xs:restriction>
	</xs:simpleType>
	
	<xs:simpleType name="RevocationOriginType" final="restriction">
		<xs:restriction base="xs:string">
			<xs:enumeration value="REVOCATION_VALUES" />
			<xs:enumeration value="ATTRIBUTE_REVOCATION_VALUES" />
			<xs:enumeration value="TIMESTAMP_VALIDATION_DATA" />
			<xs:enumeration value="DSS_DICTIONARY" />
			<xs:enumeration value="VRI_DICTIONARY" />
			<xs:enumeration value="TIMESTAMP_REVOCATION_VALUES" />
			<xs:enumeration value="SIGNATURE" />
			<xs:enumeration value="EXTERNAL" />
			<xs:enumeration value="CACHED" />
		</xs:restriction>
	</xs:simpleType>
	
	<xs:simpleType name="RevocationRefOriginType" final="restriction">
		<xs:restriction base="xs:string">
			<xs:enumeration value="COMPLETE_REVOCATION_REFS" />
			<xs:enumeration value="ATTRIBUTE_REVOCATION_REFS" />
			<xs:enumeration value="TIMESTAMP_REVOCATION_REFS" />
		</xs:restriction>
	</xs:simpleType>
	
	<xs:complexType name="OrphanToken">
		<xs:complexContent>
            <xs:extension base="AbstractToken">
				<xs:sequence>
					<xs:element name="Type" type="OrphanTokenType" />
					<xs:choice>
						<xs:element name="Base64Encoded" type="xs:base64Binary" />
						<xs:element name="DigestAlgoAndValue" type="DigestAlgoAndValue" />
					</xs:choice>
				</xs:sequence>
			</xs:extension>
		</xs:complexContent>
	</xs:complexType>
	
	<xs:simpleType name="OrphanTokenType" final="restriction">
		<xs:restriction base="xs:string">
			<xs:enumeration value="CERTIFICATE" />
			<xs:enumeration value="REVOCATION" />
		</xs:restriction>
	</xs:simpleType>
	
	<xs:complexType name="SignerData">
		<xs:complexContent>
            <xs:extension base="AbstractToken">
				<xs:sequence>
					<xs:element name="ReferencedName" type="xs:string" minOccurs="0" />
					<xs:element name="DigestAlgoAndValue" type="DigestAlgoAndValue" />
				</xs:sequence>
			</xs:extension>
		</xs:complexContent>
	</xs:complexType>
	
	<xs:complexType name="TrustedList">
		<xs:sequence>
			<xs:element name="CountryCode" type="xs:string" minOccurs="0" />
			<xs:element name="Url" type="xs:string" />	
			<xs:element name="SequenceNumber" type="xs:int" minOccurs="0" />
			<xs:element name="Version" type="xs:int" minOccurs="0" />
			<xs:element name="LastLoading" type="xs:dateTime" minOccurs="0" />
			<xs:element name="IssueDate" type="xs:dateTime" minOccurs="0" />
			<xs:element name="NextUpdate" type="xs:dateTime" minOccurs="0" />
			<xs:element name="WellSigned" type="xs:boolean" />
		</xs:sequence>
		<xs:attribute name="LOTL" type="xs:boolean" default="false" use="optional" />
	</xs:complexType>
	
	<xs:complexType name="TrustedServiceProvider">
		<xs:sequence>
			<xs:element name="CountryCode" type="xs:string" />
			<xs:element name="LOTLUrl" type="xs:string" minOccurs="0" />
			<xs:element name="TLUrl" type="xs:string" />
			<xs:element name="TSPNames">
				<xs:complexType>
					<xs:sequence>
						<xs:element name="TSPName" type="LangAndValue" minOccurs="1" maxOccurs="unbounded" />
					</xs:sequence>
				</xs:complexType>
			</xs:element>
			<xs:element name="TSPRegistrationIdentifiers">
				<xs:complexType>
					<xs:sequence>
						<xs:element name="TSPRegistrationIdentifier" type="xs:string" minOccurs="1" maxOccurs="unbounded" />
					</xs:sequence>
				</xs:complexType>
			</xs:element>
			
			<xs:element name="TrustedServices">
				<xs:complexType>
					<xs:sequence>
						<xs:element name="TrustedService" type="TrustedService" minOccurs="0" maxOccurs="unbounded" />
					</xs:sequence>
				</xs:complexType>
			</xs:element>
		</xs:sequence>
	</xs:complexType>
	
	<xs:complexType name="TrustedService">
		<xs:sequence>
			<xs:element name="ServiceNames">
				<xs:complexType>
					<xs:sequence>
						<xs:element name="ServiceName" type="LangAndValue" minOccurs="1" maxOccurs="unbounded" />
					</xs:sequence>
				</xs:complexType>
			</xs:element>
			<xs:element name="ServiceType" type="xs:string" />
			<xs:element name="Status" type="xs:string" />
			<xs:element name="StartDate" type="xs:dateTime" />
			<xs:element name="EndDate" type="xs:dateTime" minOccurs="0" />
			
			<xs:element name="CapturedQualifiers" minOccurs="0">
				<xs:complexType>
					<xs:sequence>
						<xs:element name="Qualifier" type="xs:string" minOccurs="0" maxOccurs="unbounded" />
					</xs:sequence>
				</xs:complexType>
			</xs:element>
			
			<xs:element name="AdditionalServiceInfoUris" minOccurs="0">
				<xs:complexType>
					<xs:sequence>
						<xs:element name="additionalServiceInfoUri" type="xs:string" minOccurs="0" maxOccurs="unbounded" />
					</xs:sequence>
				</xs:complexType>
			</xs:element>
			
			<xs:element name="ServiceSupplyPoints" minOccurs="0">
				<xs:complexType>
					<xs:sequence>
						<xs:element name="serviceSupplyPoint" type="xs:string" minOccurs="0" maxOccurs="unbounded" />
					</xs:sequence>
				</xs:complexType>
			</xs:element>
			
			<xs:element name="expiredCertsRevocationInfo" type="xs:dateTime" minOccurs="0" />
		</xs:sequence>
		<xs:attribute name="ServiceDigitalIdentifier" type="xs:IDREF" use="required" />
	</xs:complexType>
	
	<xs:complexType name="DigestAlgoAndValues">
        <xs:sequence>
            <xs:element name="DigestAlgoAndValue" type="DigestAlgoAndValue" minOccurs="0" maxOccurs="unbounded" />
        </xs:sequence>
    </xs:complexType>
    
    <xs:complexType name="LangAndValue">
		<xs:simpleContent>
			<xs:extension base="xs:string">
				<xs:attribute name="lang" type="xs:string" use="required" />
			</xs:extension>
		</xs:simpleContent>
	</xs:complexType>
	
</xs:schema><|MERGE_RESOLUTION|>--- conflicted
+++ resolved
@@ -61,16 +61,6 @@
 					</xs:sequence>
 				</xs:complexType>
 			</xs:element>
-<<<<<<< HEAD
-			<xs:element name="ListOfTrustedLists" minOccurs="0">
-				<xs:complexType>
-					<xs:sequence>
-						<xs:element name="ListOfTrustedLists" type="TrustedList" minOccurs="0" maxOccurs="unbounded" />
-					</xs:sequence>
-				</xs:complexType>
-			</xs:element>
-=======
->>>>>>> 8f339c2d
 			
 		</xs:sequence>
 	</xs:complexType>
@@ -884,7 +874,6 @@
 	
 	<xs:complexType name="TrustedServiceProvider">
 		<xs:sequence>
-			<xs:element name="CountryCode" type="xs:string" />
 			<xs:element name="LOTLUrl" type="xs:string" minOccurs="0" />
 			<xs:element name="TLUrl" type="xs:string" />
 			<xs:element name="TSPNames">
@@ -901,6 +890,7 @@
 					</xs:sequence>
 				</xs:complexType>
 			</xs:element>
+			<xs:element name="CountryCode" type="xs:string" />
 			
 			<xs:element name="TrustedServices">
 				<xs:complexType>
