﻿<?xml version="1.0" encoding="UTF-8"?>
<xs:schema attributeFormDefault="unqualified"
	elementFormDefault="qualified" targetNamespace="http://dss.esig.europa.eu/validation/diagnostic"
	xmlns="http://dss.esig.europa.eu/validation/diagnostic" xmlns:xs="http://www.w3.org/2001/XMLSchema">
	
	<!-- Root element -->
	<xs:element name="DiagnosticData" type="DiagnosticData"/>
	
	<xs:complexType name="DiagnosticData">
		<xs:sequence>
			<xs:element name="DocumentName" type="xs:string" minOccurs="0" />
			<xs:element name="ValidationDate" type="xs:dateTime" />
			<xs:element name="ContainerInfo" type="ContainerInfo" minOccurs="0" />
			<xs:element name="Signatures" minOccurs="0">
				<xs:complexType>
					<xs:sequence>
						<xs:element name="Signature" type="Signature" minOccurs="0" maxOccurs="unbounded" />
					</xs:sequence>
				</xs:complexType>
			</xs:element>
			<xs:element name="UsedCertificates" minOccurs="0">
				<xs:complexType>
					<xs:sequence>
						<xs:element name="Certificate" type="Certificate" minOccurs="0" maxOccurs="unbounded" />
					</xs:sequence>
				</xs:complexType>
			</xs:element>
			<xs:element name="UsedRevocations" minOccurs="0">
				<xs:complexType>
					<xs:sequence>
						<xs:element name="Revocation" type="Revocation" minOccurs="0" maxOccurs="unbounded" />
					</xs:sequence>
				</xs:complexType>
			</xs:element>
			<xs:element name="UsedTimestamps" minOccurs="0">
				<xs:complexType>
					<xs:sequence>
						<xs:element name="Timestamp" type="Timestamp" minOccurs="0" maxOccurs="unbounded" />
					</xs:sequence>
				</xs:complexType>
			</xs:element>
			<xs:element name="OrphanTokens" minOccurs="0">
				<xs:complexType>
					<xs:sequence>
						<xs:element name="OrphanCertificate" type="OrphanCertificateToken" minOccurs="0" maxOccurs="unbounded" />
						<xs:element name="OrphanRevocation" type="OrphanRevocationToken" minOccurs="0" maxOccurs="unbounded" />
					</xs:sequence>
				</xs:complexType>
			</xs:element>
			<xs:element name="OriginalDocuments" minOccurs="0">
				<xs:complexType>
					<xs:sequence>
						<xs:element name="SignerData" type="SignerData" minOccurs="0" maxOccurs="unbounded" />
					</xs:sequence>
				</xs:complexType>
			</xs:element>
			
			<xs:element name="TrustedLists" minOccurs="0">
				<xs:complexType>
					<xs:sequence>
						<xs:element name="TrustedList" type="TrustedList" minOccurs="0" maxOccurs="unbounded" />
					</xs:sequence>
				</xs:complexType>
			</xs:element>
			
		</xs:sequence>
	</xs:complexType>
	
	<xs:complexType name="ContainerInfo">
		<xs:sequence>
			<xs:element name="ContainerType" type="xs:string" minOccurs="0" />
			<xs:element name="ZipComment" type="xs:string" minOccurs="0" />
			<xs:element name="MimeTypeFilePresent" type="xs:boolean" minOccurs="0" />
			<xs:element name="MimeTypeContent" type="xs:string" minOccurs="0" />
			
			<xs:element name="ManifestFiles" minOccurs="0">
				<xs:complexType>
					<xs:sequence>
						<xs:element name="ManifestFile" type="ManifestFile" minOccurs="0" maxOccurs="unbounded" />
					</xs:sequence>
				</xs:complexType>
			</xs:element>
			
			<xs:element name="ContentFiles" minOccurs="0">
				<xs:complexType>
					<xs:sequence>
						<xs:element name="ContentFile" type="xs:string" minOccurs="0" maxOccurs="unbounded" />
					</xs:sequence>
				</xs:complexType>
			</xs:element>
		</xs:sequence>
	</xs:complexType>
	
	<xs:complexType name="ManifestFile">
		<xs:sequence>
			<xs:element name="Filename" type="xs:string" minOccurs="0" />
			<xs:element name="SignatureFilename" type="xs:string" minOccurs="0" />
			<xs:element name="Entries" minOccurs="0">
				<xs:complexType>
					<xs:sequence>
						<xs:element name="Entry" type="xs:string" minOccurs="0" maxOccurs="unbounded" />
					</xs:sequence>
				</xs:complexType>
			</xs:element>
		</xs:sequence>
	</xs:complexType>
	
	<xs:complexType name="AbstractToken" abstract="true">
		<xs:attribute name="Id" type="xs:ID" use="required" />
	</xs:complexType>

	<xs:complexType name="Signature">
		<xs:complexContent>
            <xs:extension base="AbstractToken">
				<xs:sequence>
					<xs:element name="DAIdentifier" type="xs:string" minOccurs="0" /> <!-- ID produced by a signer application -->
					<xs:element name="SignatureFilename" type="xs:string" />
					<xs:element name="ErrorMessage" type="xs:string" minOccurs="0" />
					<xs:element name="ClaimedSigningTime" type="xs:dateTime" minOccurs="0" />
					<xs:element name="SignatureFormat" type="SignatureFormat" />
		
					<xs:element name="StructuralValidation"	type="StructuralValidation" minOccurs="0" />
					
					<xs:element name="DigestMatchers" minOccurs="0">
						<xs:complexType>
							<xs:sequence>
								<xs:element name="DigestMatcher" type="DigestMatcher" minOccurs="0" maxOccurs="unbounded" />
							</xs:sequence>
						</xs:complexType>
					</xs:element>
					
					<xs:element name="BasicSignature" type="BasicSignature" />
					<xs:element name="SigningCertificate" type="SigningCertificate" minOccurs="0" />
					<xs:element name="CertificateChain"	type="CertificateChain" minOccurs="0" />
		
					<xs:element name="ContentType" type="xs:string" minOccurs="0" />
					<xs:element name="MimeType" type="xs:string" minOccurs="0" />
					<xs:element name="ContentIdentifier" type="xs:string" minOccurs="0" />
					<xs:element name="ContentHints" type="xs:string" minOccurs="0" />
					<xs:element name="SignatureProductionPlace" type="SignatureProductionPlace" minOccurs="0" />
					<xs:element name="CommitmentTypeIndication" minOccurs="0">
						<xs:complexType>
							<xs:sequence>
								<xs:element name="Indication" type="xs:string" minOccurs="0" maxOccurs="unbounded" />
							</xs:sequence>
						</xs:complexType>
					</xs:element>
					<xs:element name="SignerRole" type="SignerRole" minOccurs="0" maxOccurs="unbounded" />
					<xs:element name="Policy" type="Policy" minOccurs="0" />
					<xs:element name="PDFRevision" type="PDFRevision" minOccurs="0" />
					
					<xs:element name="SignerDocumentRepresentations" minOccurs="0">
						<xs:complexType>
							<xs:attribute name="HashOnly" type="xs:boolean" use="required" />
							<xs:attribute name="DocHashOnly" type="xs:boolean" use="required" />
						</xs:complexType>
					</xs:element>
					
					<xs:element name="FoundCertificates" type="FoundCertificates" />
					<xs:element name="FoundRevocations" type="FoundRevocations" />
								
					<xs:element name="FoundTimestamps">
						<xs:complexType>
							<xs:sequence>
								<xs:element name="FoundTimestamp" type="FoundTimestamp" minOccurs="0" maxOccurs="unbounded" />
							</xs:sequence>
						</xs:complexType>
					</xs:element>
					
					<xs:element name="SignatureScopes">
						<xs:complexType>
							<xs:sequence>
								<xs:element name="SignatureScope" type="SignatureScope" minOccurs="0" maxOccurs="unbounded" />
							</xs:sequence>
						</xs:complexType>
					</xs:element>
					
					<xs:element name="SignatureDigestReference" type="SignatureDigestReference" />
					<xs:element name="SignatureValue" type="xs:base64Binary" minOccurs="0" />
					
				</xs:sequence>
				<xs:attribute name="CounterSignature" type="xs:boolean" use="optional" />
				<xs:attribute name="Parent" type="xs:IDREF" use="optional" /> <!-- If is a counter-signature -->
				<xs:attribute name="Duplicated" type="xs:boolean" use="optional" />
			</xs:extension>
		</xs:complexContent>
	</xs:complexType>
	
	<xs:complexType name="SignatureProductionPlace">
		<xs:sequence>
			<xs:element name="Address" type="xs:string" minOccurs="0" />
			<xs:element name="City" type="xs:string" minOccurs="0" />
			<xs:element name="StateOrProvince" type="xs:string" minOccurs="0" />
			<xs:element name="PostalCode" type="xs:string" minOccurs="0" />
			<xs:element name="CountryName" type="xs:string" minOccurs="0" />
		</xs:sequence>
	</xs:complexType>
	
	<xs:complexType name="Policy">
		<xs:sequence>
			<xs:element name="Id" type="xs:string" />
			<xs:element name="Url" type="xs:string" minOccurs="0" />
			<xs:element name="Description" type="xs:string" minOccurs="0" />
			<xs:element name="Notice" type="xs:string" minOccurs="0" />
			<xs:element name="ZeroHash" type="xs:boolean" minOccurs="0" />
			<xs:element name="DigestAlgoAndValue" type="DigestAlgoAndValue" minOccurs="0" />
			<xs:element name="Asn1Processable" type="xs:boolean" minOccurs="0" />
			<xs:element name="Identified" type="xs:boolean" minOccurs="0" />
			<xs:element name="Status" type="xs:boolean" minOccurs="0" />
			<xs:element name="ProcessingError" type="xs:string" minOccurs="0" />
			<xs:element name="DigestAlgorithmsEqual" type="xs:boolean" minOccurs="0" />
		</xs:sequence>
	</xs:complexType>
	
	<xs:complexType name="PDFRevision">
		<xs:sequence>
			<xs:element name="SignatureFieldName" type="xs:string" minOccurs="0" maxOccurs="unbounded" />
			<xs:element name="SignerInformationStore" type="SignerInformationStore" minOccurs="0" />
			<xs:element name="PDFSignatureDictionary" type="PDFSignatureDictionary" minOccurs="0" />
		</xs:sequence>
	</xs:complexType>
	
	<xs:complexType name="PDFSignatureDictionary">
		<xs:sequence>
			<xs:element name="SignerName" type="xs:string" minOccurs="0" />
			<xs:element name="Type" type="xs:string" minOccurs="0" />
			<xs:element name="Filter" type="xs:string" minOccurs="0" />
			<xs:element name="SubFilter" type="xs:string" minOccurs="0" />
			<xs:element name="ContactInfo" type="xs:string" minOccurs="0" />
			<xs:element name="Reason" type="xs:string" minOccurs="0" />
			<xs:element name="SignatureByteRange" minOccurs="0" >
				<xs:simpleType>
					<xs:list itemType="xs:integer"/>
				</xs:simpleType>
			</xs:element>
		</xs:sequence>
	</xs:complexType>
	
	<xs:complexType name="Certificate">
		<xs:complexContent>
            <xs:extension base="AbstractToken">
				<xs:sequence>
					<xs:element name="SubjectDistinguishedName" type="DistinguishedName" maxOccurs="unbounded" />
					<xs:element name="IssuerDistinguishedName" type="DistinguishedName" maxOccurs="unbounded" />
					<xs:element name="SerialNumber" type="xs:integer" />
					<xs:element name="CommonName" type="xs:string" minOccurs="0"/>
					<xs:element name="Locality" type="xs:string" minOccurs="0"/>
					<xs:element name="State" type="xs:string" minOccurs="0"/>
					<xs:element name="CountryName" type="xs:string" minOccurs="0"/>
					<xs:element name="OrganizationName" type="xs:string" minOccurs="0"/>
					<xs:element name="GivenName" type="xs:string" minOccurs="0"/>
					<xs:element name="OrganizationalUnit" type="xs:string" minOccurs="0"/>
					<xs:element name="Surname" type="xs:string" minOccurs="0"/>
					<xs:element name="Pseudonym" type="xs:string" minOccurs="0"/>
					<xs:element name="Email" type="xs:string" minOccurs="0"/>
					
					<xs:element name="AuthorityInformationAccessUrls" minOccurs="0">
						<xs:complexType>
							<xs:sequence>
								<xs:element name="aiaUrl" type="xs:string" minOccurs="0" maxOccurs="unbounded" />
							</xs:sequence>
						</xs:complexType>
					</xs:element>
					<xs:element name="CRLDistributionPoints" minOccurs="0">
						<xs:complexType>
							<xs:sequence>
								<xs:element name="crlUrl" type="xs:string" minOccurs="0" maxOccurs="unbounded" />
							</xs:sequence>
						</xs:complexType>
					</xs:element>
					<xs:element name="OCSPAccessUrls" minOccurs="0">
						<xs:complexType>
							<xs:sequence>
								<xs:element name="ocspServerUrl" type="xs:string" minOccurs="0" maxOccurs="unbounded" />
							</xs:sequence>
						</xs:complexType>
					</xs:element>
					
					<xs:element name="Sources">
						<xs:complexType>
							<xs:sequence>
								<xs:element name="Source" type="CertificateSourceType" maxOccurs="unbounded" />
							</xs:sequence>
						</xs:complexType>
					</xs:element>
					
					<xs:element name="NotAfter" type="xs:dateTime" />
					<xs:element name="NotBefore" type="xs:dateTime" />
					<xs:element name="PublicKeySize" type="xs:int" />
					<xs:element name="PublicKeyEncryptionAlgo" type="xs:string" />
		
					<xs:element name="KeyUsageBits" minOccurs="0">
						<xs:complexType>
							<xs:sequence>
								<xs:element name="KeyUsage" type="KeyUsage" minOccurs="0" maxOccurs="unbounded" />
							</xs:sequence>
						</xs:complexType>
					</xs:element>
					<xs:element name="ExtendedKeyUsages" minOccurs="0">
						<xs:complexType>
							<xs:sequence>
								<xs:element name="extendedKeyUsagesOid" type="OID" minOccurs="0" maxOccurs="unbounded" />
							</xs:sequence>
						</xs:complexType>
					</xs:element>
					
					<xs:element name="IdPkixOcspNoCheck" type="xs:boolean" minOccurs="0" />
		
					<xs:element name="BasicSignature" type="BasicSignature" />
					<xs:element name="SigningCertificate" type="SigningCertificate" minOccurs="0" />
					<xs:element name="CertificateChain" type="CertificateChain" minOccurs="0" />
		
					<xs:element name="Trusted" type="xs:boolean" />
					<xs:element name="SelfSigned" type="xs:boolean" />
					
					<xs:element name="CertificatePolicies" minOccurs="0">
						<xs:complexType>
							<xs:sequence>
								<xs:element name="certificatePolicy" type="CertificatePolicy" minOccurs="0" maxOccurs="unbounded" />
							</xs:sequence>
						</xs:complexType>
					</xs:element>
					<xs:element name="QCStatementIds" minOccurs="0">
						<xs:complexType>
							<xs:sequence>
								<xs:element name="qcStatementOid" type="OID" minOccurs="0" maxOccurs="unbounded" />
							</xs:sequence>
						</xs:complexType>
					</xs:element>
					<xs:element name="QCTypes" minOccurs="0">
						<xs:complexType>
							<xs:sequence>
								<xs:element name="qcTypeOid" type="OID" minOccurs="0" maxOccurs="unbounded" />
							</xs:sequence>
						</xs:complexType>
					</xs:element>
								
					<xs:element name="TrustedServiceProviders" minOccurs="0">
						<xs:complexType>
							<xs:sequence>
								<xs:element name="TrustedServiceProvider" type="TrustedServiceProvider" minOccurs="0" maxOccurs="unbounded" />
							</xs:sequence>
						</xs:complexType>
					</xs:element>
					
					<xs:element name="Revocations" minOccurs="0">
						<xs:complexType>
							<xs:sequence>
								<xs:element name="CertificateRevocation" type="CertificateRevocation" minOccurs="0" maxOccurs="unbounded" />
							</xs:sequence>
						</xs:complexType>
					</xs:element>
					
					<xs:choice>
						<xs:element name="Base64Encoded" type="xs:base64Binary" />
						<xs:element name="DigestAlgoAndValue" type="DigestAlgoAndValue" />
					</xs:choice>
				</xs:sequence>
			</xs:extension>
		</xs:complexContent>
	</xs:complexType>
	
	<xs:complexType name="OID">
		<xs:simpleContent>
			<xs:extension base="xs:string">
				<xs:attribute name="Description" type="xs:string" use="optional" />
			</xs:extension>
		</xs:simpleContent>
	</xs:complexType>
	
	<xs:complexType name="CertificatePolicy">
		<xs:complexContent>
			<xs:extension base="OID">
				<xs:attribute name="cpsUrl" type="xs:string" use="optional" />
			</xs:extension>
		</xs:complexContent>
	</xs:complexType>
	
	<xs:complexType name="DistinguishedName">
		<xs:simpleContent>
			<xs:extension base="xs:string">
				<xs:attribute name="Format" type="xs:string" use="optional" />
			</xs:extension>
		</xs:simpleContent>
	</xs:complexType>
	
	<xs:complexType name="SignatureScope">
		<xs:sequence>
			<xs:element name="Scope" type="ScopeType" />
			<xs:element name="Name" type="xs:string" minOccurs="0" />
			<xs:element name="Description" type="xs:string" />
			<xs:element name="Transformations" minOccurs="0">
				<xs:complexType>
					<xs:sequence>
						<xs:element name="Transformation" type="xs:string" minOccurs="0" maxOccurs="unbounded" />
					</xs:sequence>
				</xs:complexType>
			</xs:element>
		</xs:sequence>
		<xs:attribute name="SignerData" type="xs:IDREF" use="required" />
	</xs:complexType>
	
	<xs:simpleType name="SignatureFormat" final="restriction">
		<xs:restriction base="xs:string">
			<xs:enumeration value="XML-NOT-ETSI" />
			<xs:enumeration value="XAdES-C" />
			<xs:enumeration value="XAdES-X" />
			<xs:enumeration value="XAdES-XL" />
			<xs:enumeration value="XAdES-A" />
			<xs:enumeration value="XAdES-BASELINE-LTA" />
			<xs:enumeration value="XAdES-BASELINE-LT" />
			<xs:enumeration value="XAdES-BASELINE-T" />
			<xs:enumeration value="XAdES-BASELINE-B" />
			<xs:enumeration value="CMS-NOT-ETSI" />
			<xs:enumeration value="CAdES-BASELINE-LTA" />
			<xs:enumeration value="CAdES-BASELINE-LT" />
			<xs:enumeration value="CAdES-BASELINE-T" />
			<xs:enumeration value="CAdES-BASELINE-B" />
			<xs:enumeration value="CAdES-101733-C" />
			<xs:enumeration value="CAdES-101733-X" />
			<xs:enumeration value="CAdES-101733-A" />
			<xs:enumeration value="PDF-NOT-ETSI" />
			<xs:enumeration value="PAdES-BASELINE-LTA" />
			<xs:enumeration value="PAdES-BASELINE-LT" />
			<xs:enumeration value="PAdES-BASELINE-T" />
			<xs:enumeration value="PAdES-BASELINE-B" />
			<xs:enumeration value="PKCS7-B" />
			<xs:enumeration value="PKCS7-T" />
			<xs:enumeration value="PKCS7-LT" />
			<xs:enumeration value="PKCS7-LTA" />
			<xs:enumeration value="UNKNOWN" />
		</xs:restriction>
	</xs:simpleType>
	
	<xs:simpleType name="ScopeType" final="restriction">
		<xs:restriction base="xs:string">
			<xs:enumeration value="FULL" />
			<xs:enumeration value="PARTIAL" />
			<xs:enumeration value="DIGEST" />
			<xs:enumeration value="ARCHIVED" />
		</xs:restriction>
	</xs:simpleType>
	
	<xs:complexType name="StructuralValidation">
		<xs:sequence>
			<xs:element name="Valid" type="xs:boolean" minOccurs="0" />
			<xs:element name="Message" type="xs:string" minOccurs="0" />
		</xs:sequence>
	</xs:complexType>
	
	<xs:complexType name="BasicSignature">
		<xs:sequence>
			<xs:element name="EncryptionAlgoUsedToSignThisToken" type="xs:string" minOccurs="0" />
			<xs:element name="KeyLengthUsedToSignThisToken" type="xs:string" minOccurs="0" />
			<xs:element name="DigestAlgoUsedToSignThisToken" type="xs:string" minOccurs="0" />
			<xs:element name="MaskGenerationFunctionUsedToSignThisToken" type="xs:string" minOccurs="0" />
			<xs:element name="SignatureIntact" type="xs:boolean" minOccurs="0" />
			<xs:element name="SignatureValid" type="xs:boolean" minOccurs="0" />
		</xs:sequence>
	</xs:complexType>
	
	<xs:complexType name="SigningCertificate">
		<xs:sequence>
			<xs:element name="AttributePresent" type="xs:boolean" minOccurs="0" />
			<xs:element name="DigestValuePresent" type="xs:boolean" minOccurs="0" />
			<xs:element name="DigestValueMatch" type="xs:boolean" minOccurs="0" />
			<xs:element name="IssuerSerialMatch" type="xs:boolean" minOccurs="0" />
			<xs:element name="PublicKey" type="xs:base64Binary" minOccurs="0" />
		</xs:sequence>
		<xs:attribute name="Certificate" type="xs:IDREF" use="optional" />
	</xs:complexType>
	
	<xs:complexType name="TimestampedObjects">
		<xs:sequence>
<<<<<<< HEAD
			<xs:element name="TimestampedObject" type="TimestampedObject" minOccurs="0" maxOccurs="unbounded" /> <!-- Prints an empty list in case of null -->
=======
			<xs:element name="TimestampedObject" type="TimestampedObject" maxOccurs="unbounded" minOccurs="0" />
>>>>>>> 7bd8df94
		</xs:sequence>
	</xs:complexType>
	
	<xs:complexType name="TimestampedObject">
		<xs:sequence/>
		<xs:attribute name="Token" type="xs:IDREF" use="required" />
		<xs:attribute name="Category" type="TimestampedObjectType" use="required" />
	</xs:complexType>
	
	<xs:simpleType name="TimestampedObjectType" final="restriction">
		<xs:restriction base="xs:string">
			<xs:enumeration value="SIGNED_DATA" />
			<xs:enumeration value="SIGNATURE" />
			<xs:enumeration value="CERTIFICATE" />
			<xs:enumeration value="REVOCATION" />
			<xs:enumeration value="TIMESTAMP" />
			<xs:enumeration value="ORPHAN_CERTIFICATE" />
			<xs:enumeration value="ORPHAN_REVOCATION" />
		</xs:restriction>
	</xs:simpleType>
    
	<xs:complexType name="CertificateChain">
		<xs:sequence>
			<xs:element name="ChainItem" minOccurs="0" maxOccurs="unbounded">
				<xs:complexType>
					<xs:attribute name="Certificate" type="xs:IDREF" use="required" />
				</xs:complexType>
			</xs:element>
		</xs:sequence>
	</xs:complexType>
	
	<xs:complexType name="SignerInformationStore">
		<xs:sequence>
			<xs:element name="SignerInfo" type="SignerInfo" minOccurs="0" maxOccurs="unbounded" />
		</xs:sequence>
	</xs:complexType>
	
	<xs:complexType name="SignerInfo">
		<xs:sequence>
			<xs:element name="Issuer" type="xs:string" />
			<xs:element name="SerialNumber" type="xs:integer" />
		</xs:sequence>
		<xs:attribute name="Processed" type="xs:boolean" use="required" /> <!-- The framework handles only one (first) SignerInfo !!! -->
	</xs:complexType>
	
	<xs:complexType name="SignerRole">
		<xs:sequence>
			<xs:element name="Role" type="xs:string" />
			<xs:element name="NotAfter" type="xs:dateTime" minOccurs="0" />
			<xs:element name="NotBefore" type="xs:dateTime" minOccurs="0" />
		</xs:sequence>
		<xs:attribute name="Category" type="EndorsementType" use="required" />
	</xs:complexType>
	
	<xs:complexType name="DigestAlgoAndValue">
		<xs:sequence>
			<xs:element name="DigestMethod" type="xs:string" minOccurs="0" /> <!-- Optional in case the digest cannot be retrieved -->
			<xs:element name="DigestValue" type="xs:base64Binary" minOccurs="0"/>
		</xs:sequence>
	</xs:complexType>
	
	<xs:complexType name="DigestMatcher">
		<xs:complexContent>
			<xs:extension base="DigestAlgoAndValue">
				<xs:sequence>
					<xs:element name="DataFound" type="xs:boolean" />
					<xs:element name="DataIntact" type="xs:boolean" />
				</xs:sequence>
				<xs:attribute name="type" type="DigestMatcherType" use="required" />
				<xs:attribute name="name" type="xs:string" use="optional"/>
			</xs:extension>
		</xs:complexContent>
	</xs:complexType>
	
	<xs:simpleType name="EndorsementType" final="restriction">
		<xs:restriction base="xs:string">
			<xs:enumeration value="certified" />
			<xs:enumeration value="claimed" />
			<xs:enumeration value="signed" />
		</xs:restriction>
	</xs:simpleType>
	
	<xs:simpleType name="DigestMatcherType" final="restriction">
		<xs:restriction base="xs:string">
			<!-- XAdES -->
			<xs:enumeration value="REFERENCE" />
			<xs:enumeration value="OBJECT" />
			<xs:enumeration value="KEY_INFO" />
			<xs:enumeration value="MANIFEST" />
			<xs:enumeration value="MANIFEST_ENTRY" />
			<xs:enumeration value="SIGNED_PROPERTIES" />
			<xs:enumeration value="XPOINTER" />
			
			<!-- CAdES -->
			<xs:enumeration value="MESSAGE_DIGEST" />
			<!-- Digest from decrypted content SignatureValue (CAdES/PAdES) -->
			<xs:enumeration value="CONTENT_DIGEST" />
			
			<!-- TIMESTAMP -->
			<xs:enumeration value="MESSAGE_IMPRINT" />
		</xs:restriction>
	</xs:simpleType>
	
	<xs:complexType name="SignatureDigestReference">
		<xs:sequence>
			<xs:element name="CanonicalizationMethod" type="xs:string" minOccurs="0" /> <!-- Used in XAdES only -->
			<xs:element name="DigestMethod" type="xs:string" />
			<xs:element name="DigestValue" type="xs:base64Binary" />
		</xs:sequence>
	</xs:complexType>
	
	<xs:complexType name="FoundCertificates">
		<xs:sequence>
			<xs:element name="RelatedCertificate" type="RelatedCertificate" minOccurs="0" maxOccurs="unbounded" />
			<xs:element name="OrphanCertificate" type="OrphanCertificate" minOccurs="0" maxOccurs="unbounded" />
		</xs:sequence>
	</xs:complexType>
	
	<xs:complexType name="FoundCertificate" abstract="true">
		<xs:sequence>
			<xs:element name="Origin" type="CertificateOriginType" minOccurs="0" maxOccurs="unbounded" />
			<xs:element name="CertificateRef" type="CertificateRef" minOccurs="0" maxOccurs="unbounded" />
		</xs:sequence>
	</xs:complexType>
	
	<xs:complexType name="RelatedCertificate">
		<xs:complexContent>
            <xs:extension base="FoundCertificate">
				<xs:attribute name="Certificate" type="xs:IDREF" use="required" />
			</xs:extension>
		</xs:complexContent>
	</xs:complexType>
	
	<xs:complexType name="OrphanCertificate">
		<xs:complexContent>
            <xs:extension base="FoundCertificate">
            	<xs:attribute name="Token" type="xs:IDREF" use="required" />
			</xs:extension>
		</xs:complexContent>
	</xs:complexType>
	
	<xs:complexType name="CertificateRef">
		<xs:sequence>
			<xs:element name="Origin" type="CertificateRefOriginType" />
			<xs:element name="IssuerSerial" type="xs:base64Binary" minOccurs="0" />
			<xs:element name="DigestAlgoAndValue" type="DigestAlgoAndValue" />
		</xs:sequence>
	</xs:complexType>
	
	<xs:simpleType name="CertificateSourceType" final="restriction">
		<xs:restriction base="xs:string">
			<xs:enumeration value="TRUSTED_STORE" />
			<xs:enumeration value="TRUSTED_LIST" />
			<xs:enumeration value="SIGNATURE" />
			<xs:enumeration value="OCSP_RESPONSE" />
			<xs:enumeration value="OTHER" />
			<xs:enumeration value="AIA" />
			<xs:enumeration value="TIMESTAMP" />
			<xs:enumeration value="UNKNOWN" />
		</xs:restriction>
	</xs:simpleType>
	
	<xs:simpleType name="CertificateOriginType" final="restriction">
		<xs:restriction base="xs:string">
			<xs:enumeration value="KEY_INFO" />
			<xs:enumeration value="CMS_SIGNED_DATA" />
			<xs:enumeration value="CERTIFICATE_VALUES" />
			<xs:enumeration value="ATTR_AUTORITIES_CERT_VALUES" />
			<xs:enumeration value="TIMESTAMP_VALIDATION_DATA" />
			<xs:enumeration value="DSS_DICTIONARY" />
			<xs:enumeration value="VRI_DICTIONARY" />
			<xs:enumeration value="TIMESTAMP_CERTIFICATE_VALUES" />
		</xs:restriction>
	</xs:simpleType>
	
	<xs:simpleType name="CertificateRefOriginType" final="restriction">
		<xs:restriction base="xs:string">
			<xs:enumeration value="SIGNING_CERTIFICATE" />
			<xs:enumeration value="COMPLETE_CERTIFICATE_REFS" />
			<xs:enumeration value="ATTRIBUTE_CERTIFICATE_REFS" />
		</xs:restriction>
	</xs:simpleType>
	
	<xs:complexType name="FoundTimestamp">
		<xs:attribute name="Timestamp" type="xs:IDREF" use="required" />
		<xs:attribute name="Location" type="TimestampLocation" use="optional" />
	</xs:complexType>
	
	<xs:complexType name="Timestamp">
		<xs:complexContent>
            <xs:extension base="AbstractToken">
				<xs:sequence>
					<xs:element name="TimestampFilename" type="xs:string" minOccurs="0" /> <!-- In case of detached timestamps -->
					<xs:element name="ArchiveTimestampType" type="ArchiveTimestampType" minOccurs="0" />
					<xs:element name="ProductionTime" type="xs:dateTime" />
					<xs:element name="DigestMatcher" type="DigestMatcher" maxOccurs="unbounded" />
					<xs:element name="BasicSignature" type="BasicSignature" />
					<xs:element name="SigningCertificate" type="SigningCertificate" minOccurs="0" />
					<xs:element name="CertificateChain" type="CertificateChain" minOccurs="0" />
					<xs:element name="PDFRevision" type="PDFRevision" minOccurs="0" />
					
					<xs:element name="FoundCertificates" type="FoundCertificates" />
					<xs:element name="FoundRevocations" type="FoundRevocations" />
		
					<xs:element name="TimestampedObjects" type="TimestampedObjects" />
		
					<xs:choice>
						<xs:element name="Base64Encoded" type="xs:base64Binary" />
						<xs:element name="DigestAlgoAndValue" type="DigestAlgoAndValue" />
					</xs:choice>
				</xs:sequence>
				<xs:attribute name="Type" type="TimestampType" use="required" />
			</xs:extension>
		</xs:complexContent>
	</xs:complexType>
	
	<xs:simpleType name="TimestampType" final="restriction">
		<xs:restriction base="xs:string">
			<xs:enumeration value="CONTENT_TIMESTAMP" />
			<xs:enumeration value="ALL_DATA_OBJECTS_TIMESTAMP" />
			<xs:enumeration value="INDIVIDUAL_DATA_OBJECTS_TIMESTAMP" />
			<xs:enumeration value="SIGNATURE_TIMESTAMP" />
			<xs:enumeration value="VALIDATION_DATA_REFSONLY_TIMESTAMP" />
			<xs:enumeration value="VALIDATION_DATA_TIMESTAMP" />
			<xs:enumeration value="ARCHIVE_TIMESTAMP" />
		</xs:restriction>
	</xs:simpleType>
	
	<xs:simpleType name="TimestampLocation" final="restriction">
		<xs:restriction base="xs:string">
			<xs:enumeration value="XAdES" />
			<xs:enumeration value="CAdES" />
			<xs:enumeration value="DOC_TIMESTAMP" />
		</xs:restriction>
	</xs:simpleType>
	
	<xs:simpleType name="ArchiveTimestampType" final="restriction">
		<xs:restriction base="xs:string">
			<xs:enumeration value="XAdES" />
			<xs:enumeration value="XAdES_141" />
			<xs:enumeration value="CAdES" />
			<xs:enumeration value="CAdES_V2" />
			<xs:enumeration value="CAdES_V3" />
			<xs:enumeration value="CAdES_DETACHED" />
			<xs:enumeration value="PAdES" />
		</xs:restriction>
	</xs:simpleType>
	
	<xs:complexType name="CertificateRevocation">
		<xs:sequence>
			<xs:element name="Status" type="xs:boolean" />
			<xs:element name="Reason" type="RevocationReason" minOccurs="0" />
			<xs:element name="RevocationDate" type="xs:dateTime" minOccurs="0" />
		</xs:sequence>
		<xs:attribute name="Revocation" type="xs:IDREF" use="required" />
	</xs:complexType>
	
	<xs:simpleType name="RevocationReason" final="restriction">
		<xs:restriction base="xs:string">
			<xs:enumeration value="unspecified" />
			<xs:enumeration value="keyCompromise" />
			<xs:enumeration value="cACompromise" />
			<xs:enumeration value="affiliationChanged" />
			<xs:enumeration value="superseded" />
			<xs:enumeration value="cessationOfOperation" />
			<xs:enumeration value="certificateHold" />
			<xs:enumeration value="removeFromCRL" />
			<xs:enumeration value="privilegeWithdrawn" />
			<xs:enumeration value="aACompromise" />
		</xs:restriction>
	</xs:simpleType>
	
	<xs:simpleType name="KeyUsage" final="restriction">
		<xs:restriction base="xs:string">
			<xs:enumeration value="digitalSignature" />
			<xs:enumeration value="nonRepudiation" />
			<xs:enumeration value="keyEncipherment" />
			<xs:enumeration value="dataEncipherment" />
			<xs:enumeration value="keyAgreement" />
			<xs:enumeration value="keyCertSign" />
			<xs:enumeration value="crlSign" />
			<xs:enumeration value="encipherOnly" />
			<xs:enumeration value="decipherOnly" />
		</xs:restriction>
	</xs:simpleType>
	
	<xs:complexType name="Revocation">
		<xs:complexContent>
            <xs:extension base="AbstractToken">
				<xs:sequence>
					<xs:element name="Origin" type="RevocationOriginType" />
					<xs:element name="Type" type="RevocationType" />
					<xs:element name="SourceAddress" type="xs:string" minOccurs="0" />
					<xs:element name="ProductionDate" type="xs:dateTime" minOccurs="0" /> <!-- Can be null in case of no SUCCESSFUL response of OCSP -->
					<xs:element name="ThisUpdate" type="xs:dateTime" minOccurs="0" />
					<xs:element name="NextUpdate" type="xs:dateTime" minOccurs="0" />
					<xs:element name="ExpiredCertsOnCRL" type="xs:dateTime" minOccurs="0" /> <!-- CRL -->
					<xs:element name="ArchiveCutOff" type="xs:dateTime" minOccurs="0" /> <!-- OCSP -->
					<xs:element name="CertHashExtensionPresent" type="xs:boolean" minOccurs="0" /> <!-- OCSP -->
					<xs:element name="CertHashExtensionMatch" type="xs:boolean" minOccurs="0" /> <!-- OCSP -->
					<xs:element name="BasicSignature" type="BasicSignature" minOccurs="0" /> <!-- Can be null in case of no SUCCESSFUL response of OCSP -->
					<xs:element name="SigningCertificate" type="SigningCertificate" minOccurs="0" />
					<xs:element name="CertificateChain" type="CertificateChain" minOccurs="0" />
					<xs:choice>
						<xs:element name="Base64Encoded" type="xs:base64Binary" />
						<xs:element name="DigestAlgoAndValue" type="DigestAlgoAndValue" />
					</xs:choice>
				</xs:sequence>
			</xs:extension>
		</xs:complexContent>
	</xs:complexType>
	
	<xs:complexType name="FoundRevocations">
		<xs:sequence>
			<xs:element name="RelatedRevocation" type="RelatedRevocation" minOccurs="0" maxOccurs="unbounded" />
			<xs:element name="OrphanRevocation" type="OrphanRevocation" minOccurs="0" maxOccurs="unbounded" />
		</xs:sequence>
	</xs:complexType>
	
	<xs:complexType name="FoundRevocation" abstract="true">
		<xs:sequence>
			<xs:element name="Type" type="RevocationType" />
			<xs:element name="Origin" type="RevocationOriginType" minOccurs="0" maxOccurs="unbounded" />
			<xs:element name="RevocationRef" type="RevocationRef" minOccurs="0" maxOccurs="unbounded" />
		</xs:sequence>
	</xs:complexType>
	
	<xs:complexType name="RelatedRevocation">
		<xs:complexContent>
            <xs:extension base="FoundRevocation">
            	<xs:attribute name="Revocation" type="xs:IDREF" use="required" />
			</xs:extension>
		</xs:complexContent>
	</xs:complexType>
	
	<xs:complexType name="OrphanRevocation">
		<xs:complexContent>
            <xs:extension base="FoundRevocation">
            	<xs:attribute name="Token" type="xs:IDREF" use="required" />
			</xs:extension>
		</xs:complexContent>
	</xs:complexType>
	
	<xs:complexType name="RevocationRef">
		<xs:sequence>
			<xs:element name="Origin" type="RevocationRefOriginType" maxOccurs="unbounded" />
			<xs:element name="DigestAlgoAndValue" type="DigestAlgoAndValue" minOccurs="0" />
			<xs:element name="ProducedAt" type="xs:dateTime" minOccurs="0" /> <!-- OCSP -->
			<xs:choice minOccurs="0"> <!-- OCSP -->
				<xs:element name="ResponderIdName" type="xs:string" /> <!-- OCSP -->
				<xs:element name="ResponderIdKey" type="xs:base64Binary" /> <!-- OCSP -->
			</xs:choice>
		</xs:sequence>
	</xs:complexType>
	
	<xs:simpleType name="RevocationType" final="restriction">
		<xs:restriction base="xs:string">
			<xs:enumeration value="CRL" />
			<xs:enumeration value="OCSP" />
		</xs:restriction>
	</xs:simpleType>
	
	<xs:simpleType name="RevocationOriginType" final="restriction">
		<xs:restriction base="xs:string">            
			<xs:enumeration value="CMS_SIGNED_DATA" />
			<xs:enumeration value="TIMESTAMP_SIGNED_DATA" />
			<xs:enumeration value="REVOCATION_VALUES" />
			<xs:enumeration value="ATTRIBUTE_REVOCATION_VALUES" />
			<xs:enumeration value="TIMESTAMP_VALIDATION_DATA" />
			<xs:enumeration value="DSS_DICTIONARY" />
			<xs:enumeration value="VRI_DICTIONARY" />
			<xs:enumeration value="TIMESTAMP_REVOCATION_VALUES" />
			<xs:enumeration value="ADBE_REVOCATION_INFO_ARCHIVAL" />
			<xs:enumeration value="INPUT_DOCUMENT" />
			<xs:enumeration value="EXTERNAL" />
			<xs:enumeration value="CACHED" />
		</xs:restriction>
	</xs:simpleType>
	
	<xs:simpleType name="RevocationRefOriginType" final="restriction">
		<xs:restriction base="xs:string">
			<xs:enumeration value="COMPLETE_REVOCATION_REFS" />
			<xs:enumeration value="ATTRIBUTE_REVOCATION_REFS" />
			<xs:enumeration value="TIMESTAMP_REVOCATION_REFS" />
		</xs:restriction>
	</xs:simpleType>
	
	<xs:complexType name="OrphanToken" abstract="true">
		<xs:complexContent>
            <xs:extension base="AbstractToken">
				<xs:sequence>
					<xs:choice>
						<xs:element name="Base64Encoded" type="xs:base64Binary" />
						<xs:element name="DigestAlgoAndValue" type="DigestAlgoAndValue" />
					</xs:choice>
				</xs:sequence>
			</xs:extension>
		</xs:complexContent>
	</xs:complexType>
	
	<xs:complexType name="OrphanCertificateToken">
		<xs:complexContent>
            <xs:extension base="OrphanToken">
				<xs:sequence>
				</xs:sequence>
			</xs:extension>
		</xs:complexContent>
	</xs:complexType>
	
	<xs:complexType name="OrphanRevocationToken">
		<xs:complexContent>
            <xs:extension base="OrphanToken">
				<xs:sequence>
					<xs:element name="Type" type="RevocationType" />
				</xs:sequence>
			</xs:extension>
		</xs:complexContent>
	</xs:complexType>
	
	<xs:complexType name="SignerData">
		<xs:complexContent>
            <xs:extension base="AbstractToken">
				<xs:sequence>
					<xs:element name="ReferencedName" type="xs:string" minOccurs="0" />
					<xs:element name="DigestAlgoAndValue" type="DigestAlgoAndValue" />
				</xs:sequence>
			</xs:extension>
		</xs:complexContent>
	</xs:complexType>
	
	<xs:complexType name="TrustedList">
		<xs:sequence>
			<xs:element name="CountryCode" type="xs:string" minOccurs="0" />
			<xs:element name="Url" type="xs:string" />	
			<xs:element name="SequenceNumber" type="xs:int" minOccurs="0" />
			<xs:element name="Version" type="xs:int" minOccurs="0" />
			<xs:element name="LastLoading" type="xs:dateTime" minOccurs="0" />
			<xs:element name="IssueDate" type="xs:dateTime" minOccurs="0" />
			<xs:element name="NextUpdate" type="xs:dateTime" minOccurs="0" />
			<xs:element name="WellSigned" type="xs:boolean" />
		</xs:sequence>
		<xs:attribute name="Id" type="xs:ID" use="required" />
		<xs:attribute name="LOTL" type="xs:boolean" default="false" use="optional" />
	</xs:complexType>
	
	<xs:complexType name="TrustedServiceProvider">
		<xs:sequence>
			<xs:element name="TSPNames">
				<xs:complexType>
					<xs:sequence>
						<xs:element name="TSPName" type="LangAndValue" maxOccurs="unbounded" />
					</xs:sequence>
				</xs:complexType>
			</xs:element>
			<xs:element name="TSPRegistrationIdentifiers">
				<xs:complexType>
					<xs:sequence>
						<xs:element name="TSPRegistrationIdentifier" type="xs:string" maxOccurs="unbounded" />
					</xs:sequence>
				</xs:complexType>
			</xs:element>
			
			<xs:element name="TrustedServices">
				<xs:complexType>
					<xs:sequence>
						<xs:element name="TrustedService" type="TrustedService" minOccurs="0" maxOccurs="unbounded" />
					</xs:sequence>
				</xs:complexType>
			</xs:element>
		</xs:sequence>
		<xs:attribute name="TL" type="xs:IDREF" use="required" />
		<xs:attribute name="LOTL" type="xs:IDREF" use="optional" />
	</xs:complexType>
	
	<xs:complexType name="TrustedService">
		<xs:sequence>
			<xs:element name="ServiceNames">
				<xs:complexType>
					<xs:sequence>
						<xs:element name="ServiceName" type="LangAndValue" maxOccurs="unbounded" />
					</xs:sequence>
				</xs:complexType>
			</xs:element>
			<xs:element name="ServiceType" type="xs:string" />
			<xs:element name="Status" type="xs:string" />
			<xs:element name="StartDate" type="xs:dateTime" />
			<xs:element name="EndDate" type="xs:dateTime" minOccurs="0" />
			
			<xs:element name="CapturedQualifiers" minOccurs="0">
				<xs:complexType>
					<xs:sequence>
						<xs:element name="Qualifier" type="xs:string" minOccurs="0" maxOccurs="unbounded" />
					</xs:sequence>
				</xs:complexType>
			</xs:element>
			
			<xs:element name="AdditionalServiceInfoUris" minOccurs="0">
				<xs:complexType>
					<xs:sequence>
						<xs:element name="AdditionalServiceInfoUri" type="xs:string" minOccurs="0" maxOccurs="unbounded" />
					</xs:sequence>
				</xs:complexType>
			</xs:element>
			
			<xs:element name="ServiceSupplyPoints" minOccurs="0">
				<xs:complexType>
					<xs:sequence>
						<xs:element name="ServiceSupplyPoint" type="xs:string" minOccurs="0" maxOccurs="unbounded" />
					</xs:sequence>
				</xs:complexType>
			</xs:element>
			
			<xs:element name="ExpiredCertsRevocationInfo" type="xs:dateTime" minOccurs="0" />
		</xs:sequence>
		<xs:attribute name="ServiceDigitalIdentifier" type="xs:IDREF" use="required" />
	</xs:complexType>
	
	<xs:complexType name="DigestAlgoAndValues">
        <xs:sequence>
            <xs:element name="DigestAlgoAndValue" type="DigestAlgoAndValue" minOccurs="0" maxOccurs="unbounded" />
        </xs:sequence>
    </xs:complexType>
    
    <xs:complexType name="LangAndValue">
		<xs:simpleContent>
			<xs:extension base="xs:string">
				<xs:attribute name="lang" type="xs:string" use="required" />
			</xs:extension>
		</xs:simpleContent>
	</xs:complexType>
	
</xs:schema><|MERGE_RESOLUTION|>--- conflicted
+++ resolved
@@ -472,11 +472,7 @@
 	
 	<xs:complexType name="TimestampedObjects">
 		<xs:sequence>
-<<<<<<< HEAD
 			<xs:element name="TimestampedObject" type="TimestampedObject" minOccurs="0" maxOccurs="unbounded" /> <!-- Prints an empty list in case of null -->
-=======
-			<xs:element name="TimestampedObject" type="TimestampedObject" maxOccurs="unbounded" minOccurs="0" />
->>>>>>> 7bd8df94
 		</xs:sequence>
 	</xs:complexType>
 	
