--- conflicted
+++ resolved
@@ -147,11 +147,7 @@
 				<xs:complexType>
 					<xs:sequence>
 						<xs:element name="RelatedRevocation" type="RelatedRevocation" minOccurs="0" maxOccurs="unbounded" />
-<<<<<<< HEAD
-						<xs:element name="UnusedRevocationRefs" minOccurs="0">
-=======
 						<xs:element name="OrphanRevocationRefs" minOccurs="0">
->>>>>>> e82e1dc8
 							<xs:complexType>
 								<xs:sequence>
 									<xs:element name="RevocationRef" type="RevocationRef" minOccurs="0" maxOccurs="unbounded" />
