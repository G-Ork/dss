--- conflicted
+++ resolved
@@ -42,6 +42,7 @@
 import eu.europa.esig.dss.model.DSSException;
 import eu.europa.esig.dss.model.x509.CertificateToken;
 import eu.europa.esig.dss.model.x509.Token;
+import eu.europa.esig.dss.pades.InvalidPasswordException;
 import eu.europa.esig.dss.pades.PAdESUtils;
 import eu.europa.esig.dss.pdf.visible.SignatureDrawerFactory;
 import eu.europa.esig.dss.spi.DSSRevocationUtils;
@@ -59,7 +60,7 @@
 	protected final PDFServiceMode serviceMode;
 	protected final SignatureDrawerFactory signatureDrawerFactory;
 	
-	protected String passwordProtection = "";
+	protected String passwordProtection;
 
 	/**
 	 * Constructor for the PDFSignatureService
@@ -80,6 +81,7 @@
 	 * Specify the used password for the encrypted document
 	 * @param pwd the used password
 	 */
+	@Override
 	public void setPasswordProtection(String pwd) {
 		this.passwordProtection = pwd;		
 	}
@@ -102,7 +104,6 @@
 		return getRevisions(validationCertPool, document);
 	}
 
-<<<<<<< HEAD
 	/**
 	 * This method checks if the document is not encrypted or with limited edition
 	 * rights
@@ -111,18 +112,9 @@
 	 */
 	protected abstract void checkDocumentPermissions(DSSDocument toSignDocument);
 
-	protected abstract List<PdfRevision> getSignatures(CertificatePool validationCertPool, DSSDocument document);
-
-	/**
-	 * This method links previous signatures to the new one. This is useful to get
-	 * revision number and to know if a TSP is over the DSS dictionary
-	 */
-	protected void linkSignatures(List<PdfRevision> signatures) {
-=======
 	private List<PdfRevision> getRevisions(CertificatePool validationCertPool, DSSDocument document) {
 		List<PdfRevision> result = new ArrayList<>();
-		try (PdfDocumentReader reader = loadPdfDocumentReader(document)) {
->>>>>>> 7bd8df94
+		try (PdfDocumentReader reader = loadPdfDocumentReader(document, passwordProtection)) {
 
 			final PdfDssDict dssDictionary = reader.getDSSDictionary();
 			boolean mainDssDictionaryAdded = false;
@@ -206,6 +198,11 @@
 				}
 			}
 
+		} catch (IOException e) {
+			throw new DSSException(String.format("The document with name [%s] is either not accessible or not PDF compatible. Reason : [%s]", 
+					document.getName(), e.getMessage(), e)); 
+		} catch (DSSException e) {
+			throw e;
 		} catch (Exception e) {
 			throw new DSSException("Cannot analyze signatures : " + e.getMessage(), e);
 		}
@@ -216,17 +213,21 @@
 	 * Loads {@code PdfDocumentReader} instance
 	 * 
 	 * @param dssDocument {@link DSSDocument} to read
+	 * @param passwordProtection {@link String} the password used to protect the document
 	 * @throws IOException in case of loading error
-	 */
-	protected abstract PdfDocumentReader loadPdfDocumentReader(DSSDocument dssDocument) throws IOException;
+	 * @throws InvalidPasswordException if the password is not provided or invalid for a protected document
+	 */
+	protected abstract PdfDocumentReader loadPdfDocumentReader(DSSDocument dssDocument, String passwordProtection) throws IOException, InvalidPasswordException;
 	
 	/**
 	 * Loads {@code PdfDocumentReader} instance
 	 * 
 	 * @param binaries a byte array
+	 * @param passwordProtection {@link String} the password used to protect the document
 	 * @throws IOException in case of loading error
-	 */
-	protected abstract PdfDocumentReader loadPdfDocumentReader(byte[] binaries) throws IOException;
+	 * @throws InvalidPasswordException if the password is not provided or invalid for a protected document
+	 */
+	protected abstract PdfDocumentReader loadPdfDocumentReader(byte[] binaries, String passwordProtection) throws IOException, InvalidPasswordException;
 	
 	/**
 	 * Sorts the given map starting from the latest revision to the first
@@ -241,7 +242,7 @@
 	}
 	
 	private PdfDssDict getDSSDictionaryPresentInRevision(byte[] originalBytes) {
-		try (PdfDocumentReader reader = loadPdfDocumentReader(originalBytes)) {
+		try (PdfDocumentReader reader = loadPdfDocumentReader(originalBytes, passwordProtection)) {
 			return reader.getDSSDictionary();
 		} catch (Exception e) {
 			LOG.debug("Cannot extract DSS dictionary from the previous revision : " + e.getMessage(), e);
