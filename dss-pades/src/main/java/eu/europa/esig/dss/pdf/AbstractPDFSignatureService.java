--- conflicted
+++ resolved
@@ -59,8 +59,6 @@
 
 	protected final PDFServiceMode serviceMode;
 	protected final SignatureDrawerFactory signatureDrawerFactory;
-	
-	protected SecureRandomProvider secureRandomProvider;
 
 	/**
 	 * Constructor for the PDFSignatureService
@@ -89,16 +87,6 @@
 		}
 	}
 
-	@Override
-	public List<PdfRevision> validateSignatures(DSSDocument document) {
-		return validateSignatures(document, null);
-	}
-	
-	@Override
-	public List<PdfRevision> validateSignatures(DSSDocument document, String pwd) {
-		return getRevisions(document, pwd);
-	}
-
 	/**
 	 * This method checks if the document is not encrypted or with limited edition
 	 * rights
@@ -108,7 +96,8 @@
 	 */
 	protected abstract void checkDocumentPermissions(final DSSDocument toSignDocument, final String pwd);
 
-	private List<PdfRevision> getRevisions(final DSSDocument document, final String pwd) {
+	@Override
+	public List<PdfRevision> getRevisions(final DSSDocument document, final String pwd) {
 		List<PdfRevision> result = new ArrayList<>();
 		try (PdfDocumentReader reader = loadPdfDocumentReader(document, pwd)) {
 
@@ -142,11 +131,7 @@
 					// LT or LTA
 					if (dssDictionary != null) {
 						// obtain covered DSS dictionary if already exist
-<<<<<<< HEAD
-						previousRevisionDssDict = getDSSDictionaryPresentInRevision(extractBeforeSignatureValue(byteRange, signedContent));
-=======
-						previousRevisionDssDict = getDSSDictionaryPresentInRevision(getOriginalBytes(byteRange, signedContent), pwd);
->>>>>>> 36d56d28
+						previousRevisionDssDict = getDSSDictionaryPresentInRevision(extractBeforeSignatureValue(byteRange, signedContent), pwd);
 					}
 					
 					PdfRevision newRevision = null;
@@ -380,10 +365,5 @@
 	protected String getTokenDigest(Token token) {
 		return Utils.toBase64(token.getDigest(DigestAlgorithm.SHA256));
 	}
-	
-	@Override
-	public void setSecureRandomProvider(SecureRandomProvider secureRandomProvider) {
-		this.secureRandomProvider = secureRandomProvider;
-	}
 
 }