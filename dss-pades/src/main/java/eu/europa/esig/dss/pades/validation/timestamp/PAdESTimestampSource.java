--- conflicted
+++ resolved
@@ -56,12 +56,8 @@
 @SuppressWarnings("serial")
 public class PAdESTimestampSource extends CAdESTimestampSource {
 
-<<<<<<< HEAD
-    private final transient List<PdfRevision> documentRevisions;
-=======
     /** List of {@link PdfRevision}s */
     private final List<PdfRevision> documentRevisions;
->>>>>>> 248e593f
 
     /**
      * This variable contains the list of embedded document timestamps.
