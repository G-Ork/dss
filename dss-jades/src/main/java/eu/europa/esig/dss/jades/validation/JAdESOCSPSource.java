package eu.europa.esig.dss.jades.validation;

import java.util.List;
import java.util.Map;
import java.util.Objects;

import org.slf4j.Logger;
import org.slf4j.LoggerFactory;

import eu.europa.esig.dss.enumerations.PKIEncoding;
import eu.europa.esig.dss.enumerations.RevocationOrigin;
import eu.europa.esig.dss.enumerations.RevocationRefOrigin;
import eu.europa.esig.dss.jades.JAdESHeaderParameterNames;
import eu.europa.esig.dss.jades.JAdESUtils;
import eu.europa.esig.dss.spi.DSSRevocationUtils;
import eu.europa.esig.dss.spi.x509.revocation.ocsp.OCSPRef;
import eu.europa.esig.dss.spi.x509.revocation.ocsp.OCSPResponseBinary;
import eu.europa.esig.dss.spi.x509.revocation.ocsp.OfflineOCSPSource;
import eu.europa.esig.dss.utils.Utils;

public class JAdESOCSPSource extends OfflineOCSPSource {

	private static final long serialVersionUID = -6522217477882736259L;

	private static final Logger LOG = LoggerFactory.getLogger(JAdESOCSPSource.class);

	private final JWS jws;

	public JAdESOCSPSource(JWS jws) {
		Objects.requireNonNull(jws, "JWS cannot be null");
		this.jws = jws;

		extractEtsiU();
	}

	private void extractEtsiU() {
		List<Object> etsiU = JAdESUtils.getEtsiU(jws);
		if (Utils.isCollectionEmpty(etsiU)) {
			return;
		}

		for (Object item : etsiU) {
			if (item instanceof Map) {
				Map<?, ?> jsonObject = (Map<?, ?>) item;
<<<<<<< HEAD

				Map<?, ?> rVals = (Map<?, ?>) jsonObject.get(JAdESHeaderParameterNames.R_VALS);
				if (rVals != null) {
					extractOCSPValues(rVals, RevocationOrigin.REVOCATION_VALUES);
				}

				Map<?, ?> arVals = (Map<?, ?>) jsonObject.get(JAdESHeaderParameterNames.AR_VALS);
				if (arVals != null) {
					extractOCSPValues(arVals, RevocationOrigin.ATTRIBUTE_REVOCATION_VALUES);
				}

				Map<?, ?> rRefs = (Map<?, ?>) jsonObject.get(JAdESHeaderParameterNames.R_REFS);
				if (rRefs != null) {
					extractOCSPReferences(rRefs, RevocationRefOrigin.COMPLETE_REVOCATION_REFS);
				}

				Map<?, ?> arRefs = (Map<?, ?>) jsonObject.get(JAdESHeaderParameterNames.AR_REFS);
				if (arRefs != null) {
					extractOCSPReferences(arRefs, RevocationRefOrigin.ATTRIBUTE_REVOCATION_REFS);
				}
=======
				extractRevocationValues(jsonObject);
				extractAttributeRevocationValues(jsonObject);
				extractTimestampValidationData(jsonObject);
			}
		}
	}
	
	private void extractRevocationValues(Map<?, ?> jsonObject) {
		Map<?, ?> rVals = (Map<?, ?>) jsonObject.get(JAdESHeaderParameterNames.R_VALS);
		if (rVals != null) {
			extractOCSPValues(rVals, RevocationOrigin.REVOCATION_VALUES);
		}
	}
	
	private void extractAttributeRevocationValues(Map<?, ?> jsonObject) {
		Map<?, ?> arVals = (Map<?, ?>) jsonObject.get(JAdESHeaderParameterNames.AR_VALS);
		if (arVals != null) {
			extractOCSPValues(arVals, RevocationOrigin.ATTRIBUTE_REVOCATION_VALUES);
		}
	}
	
	private void extractTimestampValidationData(Map<?, ?> jsonObject) {
		Map<?, ?> tstVd = (Map<?, ?>) jsonObject.get(JAdESHeaderParameterNames.TST_VD);
		if (Utils.isMapNotEmpty(tstVd)) {
			Map<?, ?> revVals = (Map<?, ?>) tstVd.get(JAdESHeaderParameterNames.REV_VALS);
			if (Utils.isMapNotEmpty(revVals)) {
				extractOCSPValues(revVals, RevocationOrigin.TIMESTAMP_VALIDATION_DATA);
>>>>>>> 2b4726eb
			}
		}
	}

	private void extractOCSPValues(Map<?, ?> rVals, RevocationOrigin origin) {
		List<?> ocspValues = (List<?>) rVals.get(JAdESHeaderParameterNames.OCSP_VALS);
		if (Utils.isCollectionNotEmpty(ocspValues)) {
			for (Object item : ocspValues) {
				if (item instanceof Map) {
					Map<?, ?> pkiOb = (Map<?, ?>) item;
					String encoding = (String) pkiOb.get(JAdESHeaderParameterNames.ENCODING);
					if (Utils.isStringEmpty(encoding) || Utils.areStringsEqual(PKIEncoding.DER.getUri(), encoding)) {
						String ocspValueDerB64 = (String) pkiOb.get(JAdESHeaderParameterNames.VAL);
						add(ocspValueDerB64, origin);
					} else {
						LOG.warn("Unsupported encoding '{}'", encoding);
					}
				} else {
					LOG.warn("Unsupported type for {} : {}", JAdESHeaderParameterNames.OCSP_VALS, item.getClass());
				}
			}
		}
	}

	private void add(String ocspValueDerB64, RevocationOrigin origin) {
		try {
			addBinary(OCSPResponseBinary.build(DSSRevocationUtils.loadOCSPBase64Encoded(ocspValueDerB64)), origin);
		} catch (Exception e) {
			LOG.error("Unable to extract OCSP from '{}'", ocspValueDerB64, e);
		}
	}

	private void extractOCSPReferences(Map<?, ?> rRefs, RevocationRefOrigin origin) {
		List<?> ocspRefs = (List<?>) rRefs.get(JAdESHeaderParameterNames.OCSP_REFS);
		if (Utils.isCollectionNotEmpty(ocspRefs)) {
			for (Object item : ocspRefs) {
				if (item instanceof Map) {
					OCSPRef ocspRef = JAdESRevocationRefExtractionUtils.createOCSPRef((Map<?, ?>) item);
					if (ocspRef != null) {
						addRevocationReference(ocspRef, origin);
					}
				}
			}
		}
	}

}<|MERGE_RESOLUTION|>--- conflicted
+++ resolved
@@ -42,31 +42,13 @@
 		for (Object item : etsiU) {
 			if (item instanceof Map) {
 				Map<?, ?> jsonObject = (Map<?, ?>) item;
-<<<<<<< HEAD
-
-				Map<?, ?> rVals = (Map<?, ?>) jsonObject.get(JAdESHeaderParameterNames.R_VALS);
-				if (rVals != null) {
-					extractOCSPValues(rVals, RevocationOrigin.REVOCATION_VALUES);
-				}
-
-				Map<?, ?> arVals = (Map<?, ?>) jsonObject.get(JAdESHeaderParameterNames.AR_VALS);
-				if (arVals != null) {
-					extractOCSPValues(arVals, RevocationOrigin.ATTRIBUTE_REVOCATION_VALUES);
-				}
-
-				Map<?, ?> rRefs = (Map<?, ?>) jsonObject.get(JAdESHeaderParameterNames.R_REFS);
-				if (rRefs != null) {
-					extractOCSPReferences(rRefs, RevocationRefOrigin.COMPLETE_REVOCATION_REFS);
-				}
-
-				Map<?, ?> arRefs = (Map<?, ?>) jsonObject.get(JAdESHeaderParameterNames.AR_REFS);
-				if (arRefs != null) {
-					extractOCSPReferences(arRefs, RevocationRefOrigin.ATTRIBUTE_REVOCATION_REFS);
-				}
-=======
+				
 				extractRevocationValues(jsonObject);
 				extractAttributeRevocationValues(jsonObject);
 				extractTimestampValidationData(jsonObject);
+				
+				extractCompleteRevocationRefs(jsonObject);
+				extractAttributeRevocationRefs(jsonObject);
 			}
 		}
 	}
@@ -91,8 +73,21 @@
 			Map<?, ?> revVals = (Map<?, ?>) tstVd.get(JAdESHeaderParameterNames.REV_VALS);
 			if (Utils.isMapNotEmpty(revVals)) {
 				extractOCSPValues(revVals, RevocationOrigin.TIMESTAMP_VALIDATION_DATA);
->>>>>>> 2b4726eb
 			}
+		}
+	}
+	
+	private void extractCompleteRevocationRefs(Map<?, ?> jsonObject) {
+		Map<?, ?> rRefs = (Map<?, ?>) jsonObject.get(JAdESHeaderParameterNames.R_REFS);
+		if (rRefs != null) {
+			extractOCSPReferences(rRefs, RevocationRefOrigin.COMPLETE_REVOCATION_REFS);
+		}
+	}
+	
+	private void extractAttributeRevocationRefs(Map<?, ?> jsonObject) {
+		Map<?, ?> arRefs = (Map<?, ?>) jsonObject.get(JAdESHeaderParameterNames.AR_REFS);
+		if (arRefs != null) {
+			extractOCSPReferences(arRefs, RevocationRefOrigin.ATTRIBUTE_REVOCATION_REFS);
 		}
 	}
 
