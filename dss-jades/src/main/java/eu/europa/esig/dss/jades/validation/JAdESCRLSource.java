package eu.europa.esig.dss.jades.validation;

import java.util.List;
import java.util.Map;
import java.util.Objects;

import org.slf4j.Logger;
import org.slf4j.LoggerFactory;

import eu.europa.esig.dss.crl.CRLUtils;
import eu.europa.esig.dss.enumerations.PKIEncoding;
import eu.europa.esig.dss.enumerations.RevocationOrigin;
import eu.europa.esig.dss.enumerations.RevocationRefOrigin;
import eu.europa.esig.dss.jades.JAdESHeaderParameterNames;
import eu.europa.esig.dss.jades.JAdESUtils;
import eu.europa.esig.dss.spi.x509.revocation.crl.CRLRef;
import eu.europa.esig.dss.spi.x509.revocation.crl.OfflineCRLSource;
import eu.europa.esig.dss.utils.Utils;

public class JAdESCRLSource extends OfflineCRLSource {

	private static final Logger LOG = LoggerFactory.getLogger(JAdESCRLSource.class);

	private static final long serialVersionUID = -8088419662779006608L;

	private final JWS jws;

	public JAdESCRLSource(JWS jws) {
		Objects.requireNonNull(jws, "JWS cannot be null");
		this.jws = jws;

		extractEtsiU();
	}

	private void extractEtsiU() {
		List<Object> etsiU = JAdESUtils.getEtsiU(jws);
		if (Utils.isCollectionEmpty(etsiU)) {
			return;
		}

		for (Object item : etsiU) {
			if (item instanceof Map) {
				Map<?, ?> jsonObject = (Map<?, ?>) item;
<<<<<<< HEAD

				Map<?, ?> rVals = (Map<?, ?>) jsonObject.get(JAdESHeaderParameterNames.R_VALS);
				if (rVals != null) {
					extractCRLValues(rVals, RevocationOrigin.REVOCATION_VALUES);
				}

				Map<?, ?> arVals = (Map<?, ?>) jsonObject.get(JAdESHeaderParameterNames.AR_VALS);
				if (arVals != null) {
					extractCRLValues(arVals, RevocationOrigin.ATTRIBUTE_REVOCATION_VALUES);
				}

				Map<?, ?> rRefs = (Map<?, ?>) jsonObject.get(JAdESHeaderParameterNames.R_REFS);
				if (rRefs != null) {
					extractCRLReferences(rRefs, RevocationRefOrigin.COMPLETE_REVOCATION_REFS);
				}

				Map<?, ?> arRefs = (Map<?, ?>) jsonObject.get(JAdESHeaderParameterNames.AR_REFS);
				if (arRefs != null) {
					extractCRLReferences(arRefs, RevocationRefOrigin.ATTRIBUTE_REVOCATION_REFS);
				}
=======
				extractRevocationValues(jsonObject);
				extractAttributeRevocationValues(jsonObject);
				extractTimestampValidationData(jsonObject);
			}
		}
	}
	
	private void extractRevocationValues(Map<?, ?> jsonObject) {
		Map<?, ?> rVals = (Map<?, ?>) jsonObject.get(JAdESHeaderParameterNames.R_VALS);
		if (rVals != null) {
			extractCRLValues(rVals, RevocationOrigin.REVOCATION_VALUES);
		}
	}
	
	private void extractAttributeRevocationValues(Map<?, ?> jsonObject) {
		Map<?, ?> arVals = (Map<?, ?>) jsonObject.get(JAdESHeaderParameterNames.AR_VALS);
		if (arVals != null) {
			extractCRLValues(arVals, RevocationOrigin.ATTRIBUTE_REVOCATION_VALUES);
		}
	}
	
	private void extractTimestampValidationData(Map<?, ?> jsonObject) {
		Map<?, ?> tstVd = (Map<?, ?>) jsonObject.get(JAdESHeaderParameterNames.TST_VD);
		if (Utils.isMapNotEmpty(tstVd)) {
			Map<?, ?> revVals = (Map<?, ?>) tstVd.get(JAdESHeaderParameterNames.REV_VALS);
			if (Utils.isMapNotEmpty(revVals)) {
				extractCRLValues(revVals, RevocationOrigin.TIMESTAMP_VALIDATION_DATA);
>>>>>>> 2b4726eb
			}
		}
	}

	private void extractCRLValues(Map<?, ?> rVals, RevocationOrigin origin) {
		List<?> crlValues = (List<?>) rVals.get(JAdESHeaderParameterNames.CRL_VALS);
		if (Utils.isCollectionNotEmpty(crlValues)) {
			for (Object item : crlValues) {
				if (item instanceof Map) {
					Map<?, ?> pkiOb = (Map<?, ?>) item;
					String encoding = (String) pkiOb.get(JAdESHeaderParameterNames.ENCODING);
					if (Utils.isStringEmpty(encoding) || Utils.areStringsEqual(PKIEncoding.DER.getUri(), encoding)) {
						String crlValueDerB64 = (String) pkiOb.get(JAdESHeaderParameterNames.VAL);
						add(crlValueDerB64, origin);
					} else {
						LOG.warn("Unsupported encoding '{}'", encoding);
					}
				} else {
					LOG.warn("Unsupported type for {} : {}", JAdESHeaderParameterNames.CRL_VALS, item.getClass());
				}
			}
		}
	}

	private void add(String crlValueDerB64, RevocationOrigin origin) {
		try {
			addBinary(CRLUtils.buildCRLBinary(Utils.fromBase64(crlValueDerB64)), origin);
		} catch (Exception e) {
			LOG.error("Unable to extract CRL from '{}'", crlValueDerB64, e);
		}
	}

	private void extractCRLReferences(Map<?, ?> rRefs, RevocationRefOrigin origin) {
		List<?> crlRefs = (List<?>) rRefs.get(JAdESHeaderParameterNames.CRL_REFS);
		if (Utils.isCollectionNotEmpty(crlRefs)) {
			for (Object item : crlRefs) {
				if (item instanceof Map) {
					CRLRef crlRef = JAdESRevocationRefExtractionUtils.createCRLRef((Map<?, ?>) item);
					if (crlRef != null) {
						addRevocationReference(crlRef, origin);
					}
				}
			}
		}
	}

}<|MERGE_RESOLUTION|>--- conflicted
+++ resolved
@@ -41,31 +41,13 @@
 		for (Object item : etsiU) {
 			if (item instanceof Map) {
 				Map<?, ?> jsonObject = (Map<?, ?>) item;
-<<<<<<< HEAD
-
-				Map<?, ?> rVals = (Map<?, ?>) jsonObject.get(JAdESHeaderParameterNames.R_VALS);
-				if (rVals != null) {
-					extractCRLValues(rVals, RevocationOrigin.REVOCATION_VALUES);
-				}
-
-				Map<?, ?> arVals = (Map<?, ?>) jsonObject.get(JAdESHeaderParameterNames.AR_VALS);
-				if (arVals != null) {
-					extractCRLValues(arVals, RevocationOrigin.ATTRIBUTE_REVOCATION_VALUES);
-				}
-
-				Map<?, ?> rRefs = (Map<?, ?>) jsonObject.get(JAdESHeaderParameterNames.R_REFS);
-				if (rRefs != null) {
-					extractCRLReferences(rRefs, RevocationRefOrigin.COMPLETE_REVOCATION_REFS);
-				}
-
-				Map<?, ?> arRefs = (Map<?, ?>) jsonObject.get(JAdESHeaderParameterNames.AR_REFS);
-				if (arRefs != null) {
-					extractCRLReferences(arRefs, RevocationRefOrigin.ATTRIBUTE_REVOCATION_REFS);
-				}
-=======
+				
 				extractRevocationValues(jsonObject);
 				extractAttributeRevocationValues(jsonObject);
 				extractTimestampValidationData(jsonObject);
+				
+				extractCompleteRevocationRefs(jsonObject);
+				extractAttributeRevocationRefs(jsonObject);
 			}
 		}
 	}
@@ -90,8 +72,21 @@
 			Map<?, ?> revVals = (Map<?, ?>) tstVd.get(JAdESHeaderParameterNames.REV_VALS);
 			if (Utils.isMapNotEmpty(revVals)) {
 				extractCRLValues(revVals, RevocationOrigin.TIMESTAMP_VALIDATION_DATA);
->>>>>>> 2b4726eb
 			}
+		}
+	}
+	
+	private void extractCompleteRevocationRefs(Map<?, ?> jsonObject) {
+		Map<?, ?> rRefs = (Map<?, ?>) jsonObject.get(JAdESHeaderParameterNames.R_REFS);
+		if (rRefs != null) {
+			extractCRLReferences(rRefs, RevocationRefOrigin.COMPLETE_REVOCATION_REFS);
+		}
+	}
+	
+	private void extractAttributeRevocationRefs(Map<?, ?> jsonObject) {
+		Map<?, ?> arRefs = (Map<?, ?>) jsonObject.get(JAdESHeaderParameterNames.AR_REFS);
+		if (arRefs != null) {
+			extractCRLReferences(arRefs, RevocationRefOrigin.ATTRIBUTE_REVOCATION_REFS);
 		}
 	}
 
