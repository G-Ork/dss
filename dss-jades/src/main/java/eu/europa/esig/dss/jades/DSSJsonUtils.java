package eu.europa.esig.dss.jades;

import static eu.europa.esig.dss.jades.JAdESHeaderParameterNames.ADO_TST;
import static eu.europa.esig.dss.jades.JAdESHeaderParameterNames.SIG_D;
import static eu.europa.esig.dss.jades.JAdESHeaderParameterNames.SIG_PID;
import static eu.europa.esig.dss.jades.JAdESHeaderParameterNames.SIG_PL;
import static eu.europa.esig.dss.jades.JAdESHeaderParameterNames.SIG_T;
import static eu.europa.esig.dss.jades.JAdESHeaderParameterNames.SIG_X5T_S;
import static eu.europa.esig.dss.jades.JAdESHeaderParameterNames.SR_ATS;
import static eu.europa.esig.dss.jades.JAdESHeaderParameterNames.SR_CMS;
import static eu.europa.esig.dss.jades.JAdESHeaderParameterNames.X5T_O;
import static org.jose4j.jwx.HeaderParameterNames.AGREEMENT_PARTY_U_INFO;
import static org.jose4j.jwx.HeaderParameterNames.AGREEMENT_PARTY_V_INFO;
import static org.jose4j.jwx.HeaderParameterNames.ALGORITHM;
import static org.jose4j.jwx.HeaderParameterNames.AUTHENTICATION_TAG;
import static org.jose4j.jwx.HeaderParameterNames.BASE64URL_ENCODE_PAYLOAD;
import static org.jose4j.jwx.HeaderParameterNames.CONTENT_TYPE;
import static org.jose4j.jwx.HeaderParameterNames.CRITICAL;
import static org.jose4j.jwx.HeaderParameterNames.ENCRYPTION_METHOD;
import static org.jose4j.jwx.HeaderParameterNames.EPHEMERAL_PUBLIC_KEY;
import static org.jose4j.jwx.HeaderParameterNames.INITIALIZATION_VECTOR;
import static org.jose4j.jwx.HeaderParameterNames.JWK;
import static org.jose4j.jwx.HeaderParameterNames.JWK_SET_URL;
import static org.jose4j.jwx.HeaderParameterNames.KEY_ID;
import static org.jose4j.jwx.HeaderParameterNames.PBES2_ITERATION_COUNT;
import static org.jose4j.jwx.HeaderParameterNames.PBES2_SALT_INPUT;
import static org.jose4j.jwx.HeaderParameterNames.TYPE;
import static org.jose4j.jwx.HeaderParameterNames.X509_CERTIFICATE_CHAIN;
import static org.jose4j.jwx.HeaderParameterNames.X509_CERTIFICATE_SHA256_THUMBPRINT;
import static org.jose4j.jwx.HeaderParameterNames.X509_CERTIFICATE_THUMBPRINT;
import static org.jose4j.jwx.HeaderParameterNames.X509_URL;
import static org.jose4j.jwx.HeaderParameterNames.ZIP;

import java.io.ByteArrayOutputStream;
import java.io.IOException;
import java.io.InputStream;
import java.text.ParseException;
import java.text.SimpleDateFormat;
import java.util.ArrayList;
import java.util.Arrays;
import java.util.Collections;
import java.util.Date;
import java.util.HashMap;
import java.util.Iterator;
import java.util.LinkedHashMap;
import java.util.List;
import java.util.Map;
import java.util.Objects;
import java.util.Set;
import java.util.TimeZone;
import java.util.stream.Collectors;
import java.util.stream.Stream;

import org.bouncycastle.asn1.x509.IssuerSerial;
import org.jose4j.base64url.Base64Url;
import org.jose4j.json.JsonUtil;
import org.jose4j.json.internal.json_simple.JSONArray;
import org.jose4j.json.internal.json_simple.JSONValue;
import org.jose4j.jwx.CompactSerializer;
import org.jose4j.lang.JoseException;
import org.jose4j.lang.StringUtil;
import org.slf4j.Logger;
import org.slf4j.LoggerFactory;

import eu.europa.esig.dss.enumerations.DigestAlgorithm;
import eu.europa.esig.dss.enumerations.ObjectIdentifier;
import eu.europa.esig.dss.jades.validation.EtsiUComponent;
import eu.europa.esig.dss.jades.validation.JAdESDocumentValidatorFactory;
import eu.europa.esig.dss.jades.validation.JAdESEtsiUHeader;
import eu.europa.esig.dss.jades.validation.JAdESSignature;
import eu.europa.esig.dss.jades.validation.JWS;
import eu.europa.esig.dss.model.DSSDocument;
import eu.europa.esig.dss.model.DSSException;
import eu.europa.esig.dss.model.Digest;
import eu.europa.esig.dss.model.DigestDocument;
import eu.europa.esig.dss.model.InMemoryDocument;
import eu.europa.esig.dss.model.TimestampBinary;
import eu.europa.esig.dss.model.x509.CertificateToken;
import eu.europa.esig.dss.spi.DSSASN1Utils;
import eu.europa.esig.dss.spi.DSSUtils;
import eu.europa.esig.dss.utils.Utils;
import eu.europa.esig.dss.validation.AdvancedSignature;
import eu.europa.esig.dss.validation.SignedDocumentValidator;
import eu.europa.esig.dss.validation.timestamp.TimestampToken;
import eu.europa.esig.jades.JAdESUtils;

/**
 * Utility class for working with JSON objects
 *
 */
public class DSSJsonUtils {

	private static final Logger LOG = LoggerFactory.getLogger(DSSJsonUtils.class);
	
	public static final String MIME_TYPE_APPLICATION_PREFIX = "application/";
	
	public static final String HTTP_HEADER_DIGEST = "Digest";

	/* RFC 2045 */
	public static final String CONTENT_ENCODING_BINARY = "binary";

	/* Format date-time as specified in RFC 3339 5.6 */
	private static final String DATE_TIME_FORMAT_RFC3339 = "yyyy-MM-dd'T'HH:mm:ss'Z'";
	
	/**
	 * Copied from org.jose4j.base64url.internal.apache.commons.codec.binary.Base64
	 * 
     * This is a copy of the STANDARD_ENCODE_TABLE above, but with + and /
     * changed to - and _ to make the encoded Base64 results more URL-SAFE.
     * This table is only used when the Base64's mode is set to URL-SAFE.
     */
    private static final byte[] URL_SAFE_ENCODE_TABLE = {
            'A', 'B', 'C', 'D', 'E', 'F', 'G', 'H', 'I', 'J', 'K', 'L', 'M',
            'N', 'O', 'P', 'Q', 'R', 'S', 'T', 'U', 'V', 'W', 'X', 'Y', 'Z',
            'a', 'b', 'c', 'd', 'e', 'f', 'g', 'h', 'i', 'j', 'k', 'l', 'm',
            'n', 'o', 'p', 'q', 'r', 's', 't', 'u', 'v', 'w', 'x', 'y', 'z',
            '0', '1', '2', '3', '4', '5', '6', '7', '8', '9', '-', '_'
    };
	
	/**
	 * Contains header names that are supported to be present in the critical attribute
	 */
	private static final Set<String> criticalHeaders;
	
	/**
	 * Contains a list of headers that MUST NOT be incorporated into a 'crit' header (includes RFC 7515, RFC 7518) 
	 */
	private static final Set<String> criticalHeaderExceptions;
	
	static {
		criticalHeaders = Stream.of(
				/* JAdES EN 119-812 constraints */
				SIG_T, X5T_O, SIG_X5T_S, SR_CMS, SIG_PL, SR_ATS, ADO_TST, SIG_PID, SIG_D,
				/* RFC7797 'b64' */
				BASE64URL_ENCODE_PAYLOAD ).collect(Collectors.toSet());
		
		criticalHeaderExceptions = Stream.of(
				/* RFC 7515 */
				ALGORITHM, JWK_SET_URL, JWK, KEY_ID, X509_URL, X509_CERTIFICATE_CHAIN, X509_CERTIFICATE_THUMBPRINT,
				X509_CERTIFICATE_SHA256_THUMBPRINT, TYPE, CONTENT_TYPE, CRITICAL,
				/* RFC 7518 */
				EPHEMERAL_PUBLIC_KEY, AGREEMENT_PARTY_U_INFO, AGREEMENT_PARTY_V_INFO, INITIALIZATION_VECTOR, AUTHENTICATION_TAG, 
				PBES2_SALT_INPUT, PBES2_ITERATION_COUNT, ENCRYPTION_METHOD, ZIP ).collect(Collectors.toSet());
	}
	
	private DSSJsonUtils() {
	}
	
	/**
	 * Returns ASCII-encoded array
	 * 
	 * @param str {@link String} to encode to ASCII
	 * @return byte array
	 */
	public static byte[] getAsciiBytes(String str) {
		return StringUtil.getBytesAscii(str);
	}
	
	/**
	 * Returns a base64Url encoded string
	 * 
	 * @param binary a byte array to encode
	 * @return base64Url encoded {@link String}
	 */
	public static String toBase64Url(byte[] binary) {
		return Base64Url.encode(binary);
	}

	/**
	 * Returns a base64Url encoded string
	 * 
	 * @param document {@link DSSDocument} to encode
	 * @return base64Url encoded {@link String}
	 */
	public static String toBase64Url(DSSDocument document) {
		return toBase64Url(DSSUtils.toByteArray(document));
	}

	/**
	 * Returns a base64Url encoded string from the provided JSON Object or JSON
	 * Array
	 * 
	 * @param object JSON Object or JSON Array to encode
	 * @return base64Url encoded {@link String}
	 */
	public static String toBase64Url(Object object) {
		String json = JSONValue.toJSONString(object);
		return Base64Url.encode(json.getBytes());
	}
	
	/**
	 * Returns the decoded binary for a base64url encoded string
	 * 
	 * @param base64UrlEncoded the tring to decoded
	 * @return the decoded binary
	 */
	public static byte[] fromBase64Url(String base64UrlEncoded) {
		return Base64Url.decode(base64UrlEncoded);
	}
	
	/**
	 * Checks if the provided string is base64Url encoded
	 * 
	 * @param str {@link String} to check
	 * @return TRUE if the String is base64Url encoded, FALSE otherwise
	 */
	public static boolean isBase64UrlEncoded(String str) {
		try {
			Base64Url.decode(str);
			for (byte b : str.getBytes()) {
				if (!isBase64UrlEncoded(b)) {
					return false;
				}
			}
			return true;
		} catch (Exception e) {
			return false;
		}
	}
	
	/**
	 * Checks if the byte is Base64Url encoded
	 * 
	 * @param b a byte to check
	 * @return TRUE if the byte is Base64Url encoded, FALSE otherwise
	 */
	public static boolean isBase64UrlEncoded(byte b) {
		for (byte m : URL_SAFE_ENCODE_TABLE) {
			if (b == m) {
				return true;
			}
		}
		return false;
	}

	/**
	 * Checks if the payload is JWS URL safe See RFC 7797 : 5.2. Unencoded JWS
	 * Compact Serialization Payload
	 * 
	 * @param payloadString {@link String} representing a payload
	 * @return TRUE if the payload is URL safe, FALSE otherwise
	 */
	public static boolean isUrlSafePayload(String payloadString) {
		/*
		 * When using the JWS Compact Serialization, unencoded non-detached
		 * payloads using period ('.') characters would cause parsing errors;
		 * such payloads MUST NOT be used with the JWS Compact Serialization.
		 * ...
		 * The ASCII space character and all printable ASCII characters
		 * other than period ('.') (those characters in the ranges %x20-2D and
		 * %x2F-7E) MAY be included in a non-detached payload using the JWS
		 * Compact Serialization, provided that the application can transmit the
		 * resulting JWS without modification.
		 */
		return payloadString.matches("[^\\P{Print}.]*");
	}
	
	/**
	 * Checks if the given byte is url safe
	 * See RFC 7797 : 5.2. Unencoded JWS Compact Serialization Payload
	 * 
	 * @param b a byte to check
	 * @return TRUE if the byte is url-safe, FALSE otherwise
	 */
	public static boolean isUrlSafe(byte b) {
		return 0x1f < b && b < 0x2e || 0x2e < b && b < 0x7f;
	}

	/**
	 * Concatenates the given strings with a '.' (dot) between.
	 * 
	 * Example: "xxx", "yyy", "zzz" to "xxx.yyy.zzz"
	 * 
	 * @param strings a list of {@link String}s to concatenate
	 * @return a concatenation string result
	 */
	public static String concatenate(String... strings) {
		return CompactSerializer.serialize(strings);
	}
	
	/**
	 * Returns set of supported critical headers
	 * 
	 * @return set of supported critical header strings
	 */
	public static Set<String> getSupportedCriticalHeaders() {
		return criticalHeaders;
	}

	/**
	 * Returns set of critical header exceptions (see RFC 7515)
	 * 
	 * @return set of critical header exception strings
	 */
	public static Set<String> getCriticalHeaderExceptions() {
		return criticalHeaderExceptions;
	}
	
	/**
	 * Creates a {@link Digest} object from a JSON structure
	 * 
	 * @param digestValueAndAlgo a Map with digAlg and digVal values
	 * @return an instance of Digest or null
	 */
	public static Digest getDigest(Map<?, ?> digestValueAndAlgo) {
		try {
			if (Utils.isMapNotEmpty(digestValueAndAlgo)) {
				String digestAlgoURI = (String) digestValueAndAlgo.get(JAdESHeaderParameterNames.DIG_ALG);
				String digestValueBase64 = (String) digestValueAndAlgo.get(JAdESHeaderParameterNames.DIG_VAL);
				if (Utils.isStringNotEmpty(digestAlgoURI) && Utils.isStringNotEmpty(digestValueBase64)) {
					return new Digest(DigestAlgorithm.forJAdES(digestAlgoURI),
							DSSJsonUtils.fromBase64Url(digestValueBase64));
				}
			}
		} catch (Exception e) {
			LOG.warn("Unable to extract Digest Algorithm and Value. Reason : {}", e.getMessage(), e);
		}
		return null;
	}

	/**
	 * Creates an 'oid' LinkedJSONObject according to EN 119-182 ch. 5.4.1 The oId data type
	 * 
	 * @param objectIdentifier {@link ObjectIdentifier} to create an 'oid' from
	 * @return 'oid' {@link JsonObject}
	 */
	public static JsonObject getOidObject(ObjectIdentifier objectIdentifier) {
		return getOidObject(DSSUtils.getUriOrUrnOid(objectIdentifier), objectIdentifier.getDescription(), 
				objectIdentifier.getDocumentationReferences());
	}

	/**
	 * Creates an 'oid' JsonObject according to EN 119-182 ch. 5.4.1 The oId data type
	 * 
	 * @param uri {@link String} URI defining the object. The property is REQUIRED.
	 * @param desc {@link String} the object description. The property is OPTIONAL.
	 * @param docRefs an array of {@link String} URIs containing any other additional information about the object. 
	 * 				The property is OPTIONAL.
	 * @return 'oid' {@link JsonObject}
	 */
	public static JsonObject getOidObject(String uri, String desc, String[] docRefs) {
		Objects.requireNonNull(uri, "uri must be defined!");
		
		Map<String, Object> oidParams = new LinkedHashMap<>();
		oidParams.put(JAdESHeaderParameterNames.ID, uri);
		if (Utils.isStringNotEmpty(desc)) {
			oidParams.put(JAdESHeaderParameterNames.DESC, desc);
		}
		if (Utils.isArrayNotEmpty(docRefs)) {
			oidParams.put(JAdESHeaderParameterNames.DOC_REFS, new JSONArray(Arrays.asList(docRefs)));
		}
		
		return new JsonObject(oidParams);
	}
	
	/**
	 * Creates a 'tstContainer' JsonObject according to EN 119-182 ch. 5.4.3.3 The tstContainer type
	 * 
	 * @param timestampBinaries a list of {@link TimestampBinary}s to incorporate
	 * @param canonicalizationMethodUri a canonicalization method (OPTIONAL, e.g. shall not be present for content timestamps)
	 * @return 'tstContainer' {@link JsonObject}
	 */
	public static JsonObject getTstContainer(List<TimestampBinary> timestampBinaries, String canonicalizationMethodUri) {
		if (Utils.isCollectionEmpty(timestampBinaries)) {
			throw new DSSException("Impossible to create 'tstContainer'. List of TimestampBinaries cannot be null or empty!");
		}

		Map<String, Object> tstContainerParams = new LinkedHashMap<>();
		if (canonicalizationMethodUri != null) {
			tstContainerParams.put(JAdESHeaderParameterNames.CANON_ALG, canonicalizationMethodUri);
		}
		List<JsonObject> tsTokens = new ArrayList<>();
		for (TimestampBinary timestampBinary : timestampBinaries) {
			JsonObject tstToken = getTstToken(timestampBinary);
			tsTokens.add(tstToken);
		}
		JSONArray tsTokensArray = new JSONArray(tsTokens);
		tstContainerParams.put(JAdESHeaderParameterNames.TST_TOKENS, tsTokensArray);
		
		return new JsonObject(tstContainerParams);
	}
	
	/**
	 * Creates a 'tstToken' JsonObject according to EN 119-182 ch. 5.4.3.3 The tstContainer type
	 * 
	 * @param timestampToken {@link TimestampToken}s to incorporate
	 * @return 'tstToken' {@link JsonObject}
	 */
	private static JsonObject getTstToken(TimestampBinary timestampBinary) {
		Objects.requireNonNull(timestampBinary, "timestampBinary cannot be null!");
		
		Map<String, Object> tstTokenParams = new HashMap<>();
		// only RFC 3161 TimestampTokens are supported
		// 'type', 'encoding' and 'specRef' params are not need to be defined (see EN 119-182 ch. 5.4.3.3)
		tstTokenParams.put(JAdESHeaderParameterNames.VAL, Utils.toBase64(timestampBinary.getBytes()));
		
		return new JsonObject(tstTokenParams);
	}
	
	/**
	 * Concatenates document octets to a single byte array
	 * 
	 * @param documents a list of {@link DSSDocument}s to concatenate
	 * @return a byte array of document octets
	 */
	public static byte[] concatenateDSSDocuments(List<DSSDocument> documents) {
		if (Utils.isCollectionEmpty(documents)) {
			throw new DSSException("Unable to build a JWS Payload. Reason : the detached content is not provided!");
		}
		if (documents.size() == 1) {
			return DSSUtils.toByteArray(documents.get(0));
		}

		try (ByteArrayOutputStream baos = new ByteArrayOutputStream()) {
			for (DSSDocument document : documents) {
				baos.write(DSSUtils.toByteArray(document));
			}
			return baos.toByteArray();

		} catch (IOException e) {
			throw new DSSException(String.format("Unable to build a JWS Payload. Reason : %s", e.getMessage()), e);
		}
	}
	
	/**
	 * Checks if the provided document is JSON document
	 * 
	 * @param document {@link DSSDocument} to check
	 * @return TRUE of the document is JSON, FALSE otherwise
	 */
	public static boolean isJsonDocument(DSSDocument document) {
		if (document instanceof DigestDocument || document instanceof HTTPHeader) {
			if (LOG.isDebugEnabled()) {
				LOG.debug("The provided document of class '{}' cannot be parsed as JSON.", document.getClass());
			}
			return false;
		}
		try (InputStream is = document.openStream(); ByteArrayOutputStream baos = new ByteArrayOutputStream()) {
			int firstChar = is.read();
			if (firstChar == '{') {
				baos.write(firstChar);
				Utils.copy(is, baos);
				if (baos.size() < 2) {
					return false;
				}
				Map<String, Object> json = JsonUtil.parseJson(baos.toString());
				return json != null;
			}
		} catch (JoseException e) {
			LOG.warn("Unable to parse content as JSON : {}", e.getMessage());
		} catch (IOException e) {
			throw new DSSException(String.format("Cannot read the document. Reason : %s", e.getMessage()), e);
		}
		return false;
	}

	/**
	 * This method returns the etsiU container with the unsigned properties or an
	 * empty List
	 * 
	 * @param jws the signature
	 * @return etsiU content or an empty List
	 */
	@SuppressWarnings("unchecked")
	public static List<Object> getEtsiU(JWS jws) {
		Map<String, Object> unprotected = jws.getUnprotected();
		if (unprotected == null) {
			return Collections.emptyList();
		}
		return (List<Object>) unprotected.get(JAdESHeaderParameterNames.ETSI_U);
	}
	
	/**
	 * Returns a list of unsigned 'etsiU' properties matching the {@code headerName}
	 * from the {@code jws}
	 * 
	 * @param etsiUHeader {@link JAdESEtsiUHeader} to extract values from
	 * @param headerName  {@link String} name of the unsigned header
	 * @return a list of {@link EtsiUComponent}s
	 */
	public static List<EtsiUComponent> getUnsignedPropertiesWithHeaderName(JAdESEtsiUHeader etsiUHeader, String headerName) {
		if (!etsiUHeader.isExist()) {
			return Collections.emptyList();
		}
		
		List<EtsiUComponent> componentsWithHeaderName = new ArrayList<>();
		for (EtsiUComponent attribute : etsiUHeader.getAttributes()) {
			if (headerName.equals(attribute.getHeaderName())) {
				componentsWithHeaderName.add(attribute);
			}
		}
		return componentsWithHeaderName;
	}

	/**
	 * Parses a IETF RFC 3339 dateTime String
	 * 
	 * @param dateTimeString {@link String} in the RFC 3339 format to parse
	 * @return {@link Date}
	 */
	public static Date getDate(String dateTimeString) {
		if (Utils.isStringNotEmpty(dateTimeString)) {
			try {
				SimpleDateFormat sdf = new SimpleDateFormat(DATE_TIME_FORMAT_RFC3339);
				sdf.setTimeZone(TimeZone.getTimeZone("UTC"));
				return sdf.parse(dateTimeString);
			} catch (ParseException e) {
				LOG.warn("Unable to parse date with value '{}' : {}", dateTimeString, e.getMessage());
			}
		}
		return null;
	}

	/**
	 * Parses the 'kid' header value as in IETF RFC 5035
	 * 
	 * @param value {@link String} IssuerSerial to parse
	 * @return {@link IssuerSerial}
	 */
	public static IssuerSerial getIssuerSerial(String value) {
		if (Utils.isStringNotEmpty(value) && Utils.isBase64Encoded(value)) {
			byte[] binary = Utils.fromBase64(value);
			return DSSASN1Utils.getIssuerSerial(binary);
		}
		return null;
	}

	/**
	 * Generates the 'kid' value as in IETF RFC 5035
	 * 
	 * @param signingCertificate {@link CertificateToken} representing the singing
	 *                           certificate
	 * @return {@link String} 'kid' header value
	 */
	public static String generateKid(CertificateToken signingCertificate) {
		IssuerSerial issuerSerial = DSSASN1Utils.getIssuerSerial(signingCertificate);
		return Utils.toBase64(DSSASN1Utils.getDEREncoded(issuerSerial));
	}
	
	/**
	 * Extracts a counter signature from 'cSig' value with respect to the found format
	 * 
	 * @param cSigAttribute an attribute containing the 'cSig' element
	 * @param masterSignature {@link JAdESSignature} the master signature
	 * @return {@link JAdESSignature}
	 */
	@SuppressWarnings("unchecked")
	public static JAdESSignature extractJAdESCounterSignature(EtsiUComponent cSigAttribute, JAdESSignature masterSignature) {
		Object cSigObject = cSigAttribute.getValue();
		
		String cSigValue = null;
		if (cSigObject instanceof String) {
			cSigValue = (String) cSigObject;
			
		} else if (cSigObject instanceof Map<?, ?>) {
			Map<String, Object> cSigMap = (Map<String, Object>) cSigObject;			
			cSigValue = JsonUtil.toJson(cSigMap);
			
		} else {
			LOG.warn("Unsupported entry of type 'cSig' found! Class : {}. The entry is skipped", cSigObject.getClass());
			
		}
		
		if (Utils.isStringNotEmpty(cSigValue)) {
			InMemoryDocument cSigDocument = new InMemoryDocument(cSigValue.getBytes());
			
			JAdESDocumentValidatorFactory factory = new JAdESDocumentValidatorFactory();
			if (factory.isSupported(cSigDocument)) {
				SignedDocumentValidator validator = factory.create(cSigDocument);
				List<AdvancedSignature> signatures = validator.getSignatures();

				/*
				 * 5.3.2 The cSig (counter signature) JSON object
				 * 
				 * The cSig JSON object shall contain one counter signature of the JAdES signature where cSig is incorporated.
				 */
				if (signatures.size() == 1) {
					JAdESSignature signature = (JAdESSignature) signatures.iterator().next(); // only one is considered
					signature.setMasterSignature(masterSignature);
					signature.setMasterCSigComponent(cSigAttribute);
					signature.setDetachedContents(Arrays.asList(new InMemoryDocument(masterSignature.getSignatureValue())));
					if (LOG.isDebugEnabled()) {
						LOG.debug("A JWS counter signature found with Id : '{}'", signature.getId());
					}
					return signature;
				} else {
					LOG.warn("{} counter signatures found in 'cSig' element. Only one is allowed!", signatures.size());
				}
			}
		}
		
		return null;
	}
	
	/**
	 * Validates {@code JWS} against a JAdES schema (ETSI TS 119 182-1)
	 * 
	 * @param jws {@link JWS} to validate
	 * @return a list of {@link String}s containing validation errors, empty list if
	 *         no error occurred
	 */
<<<<<<< HEAD
	public static List<String> validateAgainstJAdESSchema(JWS jws) {
		String headerJson = jws.getHeaders().getFullHeaderAsJsonString();
		return JAdESUtils.getInstance().validateAgainstJWSProtectedHeaderSchema(headerJson);
=======
	@SuppressWarnings("unchecked")
	public static String validateAgainstJAdESSchema(JWS jws) {
		StringBuilder builder = new StringBuilder();
		
		String headerJson = jws.getHeaders().getFullHeaderAsJsonString();
		String errors = JAdESUtils.getInstance().validateAgainstJWSProtectedHeaderSchema(headerJson);
		builder.append(errors);
		
		Map<String, Object> unprotected = jws.getUnprotected();
		if (Utils.isMapNotEmpty(unprotected)) {
			String unprotectedJson = JsonUtil.toJson(unprotected);
			errors = JAdESUtils.getInstance().validateAgainstJWSUnprotectedHeaderSchema(unprotectedJson);
			if (Utils.isStringNotEmpty(errors)) {
				builder.append("; ");
				builder.append(errors);
			}
			Object etsiU = unprotected.get(JAdESHeaderParameterNames.ETSI_U);
			if (etsiU instanceof List<?>) {
				List<Object> etsiUComponents = (List<Object>) etsiU;
				if (areAllBase64UrlComponents(etsiUComponents)) {
					Map<String, Object> clearEtsiURepresentation = getClearEtsiURepresentation(unprotected);
					String clearEtsiUJson = JsonUtil.toJson(clearEtsiURepresentation);
					errors = JAdESUtils.getInstance().validateAgainstJWSUnprotectedHeaderSchema(clearEtsiUJson);
					if (Utils.isStringNotEmpty(errors)) {
						builder.append("; ");
						builder.append(errors);
					}
				}
			}
		}
		
		return builder.toString();
>>>>>>> defc81eb
	}

	/**
	 * Checks if all components have one type (strings or objects)
	 * 
	 * @param components a list of objects to check
	 * @return TRUE if all components are uniform (strings or objects), FALSE
	 *         otherwise
	 */
	public static boolean checkComponentsUnicity(List<Object> components) {
		if (Utils.isCollectionNotEmpty(components)) {
			Iterator<Object> iterator = components.iterator();
			Object component = iterator.next();
			boolean stringFormat = isStringFormat(component);
			while (iterator.hasNext()) {
				component = iterator.next();
				if (stringFormat != isStringFormat(component)) {
					return false;
				}
			}
		}
		return true;
	}

	/**
	 * Checks of the object is an instance of a String class
	 * 
	 * @param object to check
	 * @return TRUE if the object is an instance of {@code String} class, FALSE
	 *         otherwise
	 */
	public static boolean isStringFormat(Object object) {
		return object instanceof String;
	}

	/**
	 * Checks if the all components are base64Url encoded
	 * 
	 * @param components a list of components to check
	 * @return TRUE if all of the components are base64Url encoded, FALSE otherwise
	 */
	public static boolean areAllBase64UrlComponents(List<Object> components) {
		if (Utils.isCollectionNotEmpty(components)) {
			for (Object component : components) {
				if (!isStringFormat(component) || !DSSJsonUtils.isBase64UrlEncoded((String) component)) {
					return false;
				}
			}
		}
		return true;
	}

	@SuppressWarnings("unchecked")
	private static Map<String, Object> getClearEtsiURepresentation(Map<String, Object> unprotected) {
		List<Object> clearComponents = new ArrayList<>();
		List<Object> stringComponents = (List<Object>) unprotected.get(JAdESHeaderParameterNames.ETSI_U);
		for (Object component : stringComponents) {
			Map<String, Object> json = parseEtsiUComponent(component);
			clearComponents.add(json);
		}
		Map<String, Object> clearEtsiU = new HashMap<>();
		clearEtsiU.put(JAdESHeaderParameterNames.ETSI_U, clearComponents);
		return clearEtsiU;
	}

	@SuppressWarnings("unchecked")
	public static Map<String, Object> parseEtsiUComponent(Object etsiUComponent) {
		try {
			if (etsiUComponent instanceof Map) {
				Map<String, Object> map = (Map<String, Object>) etsiUComponent;
				if (map.size() != 1) {
					LOG.debug("A child of 'etsiU' shall contain only one entry! Found : {}. "
							+ "The element is skipped for message a imprint computation!", map.size());
					return null;
				}
				return map;

			} else if (etsiUComponent instanceof String) {
				String base64UrlEncoded = (String) etsiUComponent;
				if (isBase64UrlEncoded(base64UrlEncoded)) {
					byte[] itemBinaries = DSSJsonUtils.fromBase64Url(base64UrlEncoded);
					return JsonUtil.parseJson(new String(itemBinaries));
				} else {
					LOG.debug("A String component of 'etsiU' array shall be base64Url encoded!");
				}

			} else {
				LOG.debug("A component of unsupported class '{}' found inside an 'etsiU' array!",
						etsiUComponent.getClass());
			}

		} catch (Exception e) {
			LOG.warn("An error occurred during 'etsiU' component parsing : {}", e.getMessage(), e);
		}

		return null;
	}

}<|MERGE_RESOLUTION|>--- conflicted
+++ resolved
@@ -599,44 +599,30 @@
 	 * @return a list of {@link String}s containing validation errors, empty list if
 	 *         no error occurred
 	 */
-<<<<<<< HEAD
+	@SuppressWarnings("unchecked")
 	public static List<String> validateAgainstJAdESSchema(JWS jws) {
+		List<String> errors = new ArrayList<>();
+		
 		String headerJson = jws.getHeaders().getFullHeaderAsJsonString();
-		return JAdESUtils.getInstance().validateAgainstJWSProtectedHeaderSchema(headerJson);
-=======
-	@SuppressWarnings("unchecked")
-	public static String validateAgainstJAdESSchema(JWS jws) {
-		StringBuilder builder = new StringBuilder();
-		
-		String headerJson = jws.getHeaders().getFullHeaderAsJsonString();
-		String errors = JAdESUtils.getInstance().validateAgainstJWSProtectedHeaderSchema(headerJson);
-		builder.append(errors);
+		errors.addAll(JAdESUtils.getInstance().validateAgainstJWSProtectedHeaderSchema(headerJson));
 		
 		Map<String, Object> unprotected = jws.getUnprotected();
 		if (Utils.isMapNotEmpty(unprotected)) {
 			String unprotectedJson = JsonUtil.toJson(unprotected);
-			errors = JAdESUtils.getInstance().validateAgainstJWSUnprotectedHeaderSchema(unprotectedJson);
-			if (Utils.isStringNotEmpty(errors)) {
-				builder.append("; ");
-				builder.append(errors);
-			}
+			errors.addAll(JAdESUtils.getInstance().validateAgainstJWSUnprotectedHeaderSchema(unprotectedJson));
+
 			Object etsiU = unprotected.get(JAdESHeaderParameterNames.ETSI_U);
 			if (etsiU instanceof List<?>) {
 				List<Object> etsiUComponents = (List<Object>) etsiU;
 				if (areAllBase64UrlComponents(etsiUComponents)) {
 					Map<String, Object> clearEtsiURepresentation = getClearEtsiURepresentation(unprotected);
 					String clearEtsiUJson = JsonUtil.toJson(clearEtsiURepresentation);
-					errors = JAdESUtils.getInstance().validateAgainstJWSUnprotectedHeaderSchema(clearEtsiUJson);
-					if (Utils.isStringNotEmpty(errors)) {
-						builder.append("; ");
-						builder.append(errors);
-					}
-				}
-			}
-		}
-		
-		return builder.toString();
->>>>>>> defc81eb
+					errors.addAll(JAdESUtils.getInstance().validateAgainstJWSUnprotectedHeaderSchema(clearEtsiUJson));
+				}
+			}
+		}
+		
+		return errors;
 	}
 
 	/**
