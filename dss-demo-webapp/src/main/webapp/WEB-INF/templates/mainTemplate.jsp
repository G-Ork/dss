<%@page language="java" contentType="text/html; charset=UTF-8" pageEncoding="UTF-8"%>
<%@taglib uri="http://tiles.apache.org/tags-tiles" prefix="tiles"%>
<%@taglib uri="http://java.sun.com/jsp/jstl/core" prefix="c"%>
<%@taglib uri="http://www.springframework.org/tags" prefix="spring"%>

<!DOCTYPE html>
<html lang="en">
  <head>
    <meta charset="utf-8">
    <meta http-equiv="X-UA-Compatible" content="IE=edge">
    <meta name="viewport" content="width=device-width, initial-scale=1">
    <!-- The above 3 meta tags *must* come first in the head; any other head content must come *after* these tags -->
	<title><spring:message code="application.title" /></title>

    <!-- Bootstrap -->
    <link href="<c:url value="/css/bootstrap.min.css" />" rel="stylesheet" />
    <link href="<c:url value="/css/bootstrap-theme.min.css" />" rel="stylesheet" />
    <link href="<c:url value="/css/dss.css" />" rel="stylesheet" />
    
    <script type="text/javascript" src="<c:url value="/scripts/jquery-1.11.2.min.js" />"></script>
    <!-- Include all compiled plugins (below), or include individual files as needed -->
    <script type="text/javascript" src="<c:url value="/scripts/bootstrap.min.js" />"></script>
    <script type="text/javascript" src="<c:url value="/scripts/prettify.js" />"></script>
    <%--Used in signature.jsp --%>
    <script type="text/javascript" src="<c:url value="/scripts/detect_browser_version.js" />"></script>
  </head>
  <body>
       <nav class="navbar navbar-default hidden-print">
            <div class="container">
                <div class="navbar-header">
                    <a class="navbar-brand" href="<spring:url value="/home"/>">
                        <img src="<c:url value="/images/68x63-dss-logo.png" />" alt="Logo" title="<spring:message code="application.title" />" />
    	            </a>
                </div>
<<<<<<< HEAD
                <span class="site-title">
                    <spring:message code="application.title" />
                </span>
                <div class="powered">
                    <span><a href="https://joinup.ec.europa.eu/asset/sd-dss/description">Powered by DSS</a></span>
=======
                <div class="collapse navbar-collapse">
                    <ul class="nav navbar-nav">
                        <li><a href="<spring:url value="/home"/>"><spring:message code="application.title" /></a></li>
                    </ul>
                    <ul class="nav navbar-nav navbar-right">
                        <li><a href="<spring:url value="/admin/general"/>"><spring:message code="label.administration" /></a></li>
                    </ul>
>>>>>>> b3a84e6a
                </div>
            </div>
        </nav>
    
        <div class="container">
            <div class="row">
                <tiles:useAttribute name="hideMenu" />
                <c:choose>
                    <c:when test="${hideMenu eq 'true'}">
                        <div class="col-md-8 col-md-offset-2">
                            <tiles:insertAttribute name="content" />
                        </div>
                    </c:when>
                    <c:otherwise>
                        <div class="col-md-3">
                            <jsp:include page="menuLayout.jsp" />
                        </div>
                        <div class="col-md-9">
                            <tiles:insertAttribute name="content" />
                        </div>
                    </c:otherwise>
                </c:choose>
            </div>
        </div>
<<<<<<< HEAD
    </nav>
    <div class="full-row">
        <section id="content" class="full-column">
        	<tiles:useAttribute name="menu" id="menu" ignore="true"/>
        	<c:if test="${menu != null}">
            <nav id="inside-menu" class="left-column">
            	<div class="mobile-menu"><a class="down" href="javascript:;">MENU</a></div>
            	<tiles:insertAttribute name="menu"/>
            </nav>
            </c:if>
            <section id="main" role="main" class="middle-column">
				<tiles:insertAttribute name="content" />                
            </section> <!-- /#main -->
        </section> <!-- /#content -->
    </div>
    <footer role="contentinfo" class="full-row">
    	<div class="full-column">
            <p><spring:message code="application.title"/> <spring:message code="application.version"/></p>
=======
        
        <div class="container">
            <hr />
            <footer>
                <div class="row">
                    <div class="col-md-12">
                        <p class="text-right"><spring:message code="application.title"/> <spring:message code="application.version"/></p>
                    </div>
                </div>
            </footer>
>>>>>>> b3a84e6a
        </div>
    </body>
</html><|MERGE_RESOLUTION|>--- conflicted
+++ resolved
@@ -32,13 +32,6 @@
                         <img src="<c:url value="/images/68x63-dss-logo.png" />" alt="Logo" title="<spring:message code="application.title" />" />
     	            </a>
                 </div>
-<<<<<<< HEAD
-                <span class="site-title">
-                    <spring:message code="application.title" />
-                </span>
-                <div class="powered">
-                    <span><a href="https://joinup.ec.europa.eu/asset/sd-dss/description">Powered by DSS</a></span>
-=======
                 <div class="collapse navbar-collapse">
                     <ul class="nav navbar-nav">
                         <li><a href="<spring:url value="/home"/>"><spring:message code="application.title" /></a></li>
@@ -46,7 +39,6 @@
                     <ul class="nav navbar-nav navbar-right">
                         <li><a href="<spring:url value="/admin/general"/>"><spring:message code="label.administration" /></a></li>
                     </ul>
->>>>>>> b3a84e6a
                 </div>
             </div>
         </nav>
@@ -71,26 +63,6 @@
                 </c:choose>
             </div>
         </div>
-<<<<<<< HEAD
-    </nav>
-    <div class="full-row">
-        <section id="content" class="full-column">
-        	<tiles:useAttribute name="menu" id="menu" ignore="true"/>
-        	<c:if test="${menu != null}">
-            <nav id="inside-menu" class="left-column">
-            	<div class="mobile-menu"><a class="down" href="javascript:;">MENU</a></div>
-            	<tiles:insertAttribute name="menu"/>
-            </nav>
-            </c:if>
-            <section id="main" role="main" class="middle-column">
-				<tiles:insertAttribute name="content" />                
-            </section> <!-- /#main -->
-        </section> <!-- /#content -->
-    </div>
-    <footer role="contentinfo" class="full-row">
-    	<div class="full-column">
-            <p><spring:message code="application.title"/> <spring:message code="application.version"/></p>
-=======
         
         <div class="container">
             <hr />
@@ -101,7 +73,6 @@
                     </div>
                 </div>
             </footer>
->>>>>>> b3a84e6a
         </div>
     </body>
 </html>