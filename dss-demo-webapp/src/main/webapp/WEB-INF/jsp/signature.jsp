<%@page language="java" contentType="text/html; charset=UTF-8" pageEncoding="UTF-8"%>
<%@taglib uri="http://java.sun.com/jsp/jstl/core" prefix="c"%>
<%@taglib uri="http://www.springframework.org/tags" prefix="spring"%>

<h2>
    <spring:message code="label.signature.applet" />
<<<<<<< HEAD
</h1>
<div class="fluid-row center">
    <div class="fluid-column fluid-c12">
		<script src="//www.java.com/js/deployJava.js"></script>
        <script type="text/javascript">
            var attributes = {
            	width: 800,
            	height :600
            };
            var parameters = {
                service_url : '<c:out value="${prefUrlService.value}"/>',
                default_policy_url : '<c:out value="${prefDefaultPolicyUrl}"/>',
                jnlp_href: 'jnlp/applet.jnlp'
            };
            var version = '1.6';
            deployJava.runApplet(attributes, parameters, version);
        </script>
    </div>
</div>
<div class="fluid-row">
    <div class="fluid-column fluid-c12">

        <div id="compatibility_warning" style="display: none;">
            <div class="highlight-box">
                <h3>Warning</h3>
                <p>It seems that your environment does not meet the
                    requirements:</p>

                <p>
                <ul>
                    <li>Java Version: 1.6</li>
                    <li>Browser: Internet Explorer (from version 6) or Mozilla Firefox (from version 3.0)</li>
                    <li>Architecture: 32 or 64 bit</li>
                </ul>
                </p>
                <p>We found the following information:</p>
                <p id="compatibility_found"></p>
                <p>Anyway, we tried to start the applet (should be displayed on the left).</p>
            </div>
        </div>

        <script type="text/javascript">
            function checkRequirements() {
                var browser = jQuery.browser;
                var version = parseInt(detectBrowserVersion());

                var compatibleBrowser = false;
                if (browser.msie) {
                    if (version >= 6) {
                        compatibleBrowser = true;
                    }
                } else if (browser.mozilla) {
                    if (version >= 3) {
                        compatibleBrowser = true;
                    }
                }
                var compatibleJava = navigator
                        .javaEnabled();

                if (compatibleBrowser
                        && compatibleJava) {
                    return;
                }

                jQuery("#compatibility_found")
                        .html(navigator.userAgent);
                jQuery("#compatibility_warning")
                        .show("bounce", null,
                                "fast");
            }

            checkRequirements();
        </script></div>
=======
</h2>
>>>>>>> b3a84e6a

<script src="//www.java.com/js/deployJava.js"></script>
<script type="text/javascript">
    var attributes = {
    	width: 800,
    	height :600
    };
    var parameters = {
        service_url : '<c:out value="${prefUrlService.value}"/>',
        default_policy_url : '<c:out value="${prefDefaultPolicyUrl}"/>',
        jnlp_href: 'jnlp/applet.jnlp'
    };
    var version = '1.6';
    deployJava.runApplet(attributes, parameters, version);
</script>

<div class="col-md-8 col-md-offset-2 alert alert-warning" role="alert" id="compatibility_warning" style="display: none;">
    <strong>Warning</strong>
    <p>It seems that your environment does not meet the requirements:</p>
    <ul>
        <li>Java Version: 1.6</li>
        <li>Browser: Internet Explorer (from version 6) or Mozilla Firefox (from version 3.0)</li>
        <li>Architecture: 32 or 64 bit</li>
    </ul>
    <p>We found the following information:</p>
    <p id="compatibility_found"></p>
    <p>Anyway, we tried to start the applet (should be displayed on the top).</p>
</div>

<div class="col-md-8 col-md-offset-2 alert alert-info" role="alert">
    <strong>
        <spring:message code="label.info" />
    </strong>
    <p>For the latest information about DSS compatibility, please consult the pages :</p>
    <ul>
        <li><a href="https://joinup.ec.europa.eu/software/sd-dss/wiki/smartcard-compatibility" class="alert-link">wiki/smartcard-compatibility</a></li>
        <li><a href="https://joinup.ec.europa.eu/software/sd-dss/wiki/applet-compatibility" class="alert-link">wiki/applet-compatibility</a></li>
    </ul>
</div>

<script type="text/javascript">
    function checkRequirements() {
        var version = parseInt(detectBrowserVersion());
        var browser = jQuery.browser;
        
        var compatibleBrowser = false;
        if (browser.msie) {
            if (version >= 6) {
                compatibleBrowser = true;
            }
        } else if (browser.mozilla) {
            if (version >= 3) {
                compatibleBrowser = true;
            }
        }
        var compatibleJava = navigator.javaEnabled();

        if (compatibleBrowser && compatibleJava) {
            return;
        }

        jQuery("#compatibility_found").html(navigator.userAgent);
        jQuery("#compatibility_warning").show("bounce", null, "fast");
    }
    checkRequirements();
</script><|MERGE_RESOLUTION|>--- conflicted
+++ resolved
@@ -4,83 +4,7 @@
 
 <h2>
     <spring:message code="label.signature.applet" />
-<<<<<<< HEAD
-</h1>
-<div class="fluid-row center">
-    <div class="fluid-column fluid-c12">
-		<script src="//www.java.com/js/deployJava.js"></script>
-        <script type="text/javascript">
-            var attributes = {
-            	width: 800,
-            	height :600
-            };
-            var parameters = {
-                service_url : '<c:out value="${prefUrlService.value}"/>',
-                default_policy_url : '<c:out value="${prefDefaultPolicyUrl}"/>',
-                jnlp_href: 'jnlp/applet.jnlp'
-            };
-            var version = '1.6';
-            deployJava.runApplet(attributes, parameters, version);
-        </script>
-    </div>
-</div>
-<div class="fluid-row">
-    <div class="fluid-column fluid-c12">
-
-        <div id="compatibility_warning" style="display: none;">
-            <div class="highlight-box">
-                <h3>Warning</h3>
-                <p>It seems that your environment does not meet the
-                    requirements:</p>
-
-                <p>
-                <ul>
-                    <li>Java Version: 1.6</li>
-                    <li>Browser: Internet Explorer (from version 6) or Mozilla Firefox (from version 3.0)</li>
-                    <li>Architecture: 32 or 64 bit</li>
-                </ul>
-                </p>
-                <p>We found the following information:</p>
-                <p id="compatibility_found"></p>
-                <p>Anyway, we tried to start the applet (should be displayed on the left).</p>
-            </div>
-        </div>
-
-        <script type="text/javascript">
-            function checkRequirements() {
-                var browser = jQuery.browser;
-                var version = parseInt(detectBrowserVersion());
-
-                var compatibleBrowser = false;
-                if (browser.msie) {
-                    if (version >= 6) {
-                        compatibleBrowser = true;
-                    }
-                } else if (browser.mozilla) {
-                    if (version >= 3) {
-                        compatibleBrowser = true;
-                    }
-                }
-                var compatibleJava = navigator
-                        .javaEnabled();
-
-                if (compatibleBrowser
-                        && compatibleJava) {
-                    return;
-                }
-
-                jQuery("#compatibility_found")
-                        .html(navigator.userAgent);
-                jQuery("#compatibility_warning")
-                        .show("bounce", null,
-                                "fast");
-            }
-
-            checkRequirements();
-        </script></div>
-=======
 </h2>
->>>>>>> b3a84e6a
 
 <script src="//www.java.com/js/deployJava.js"></script>
 <script type="text/javascript">
